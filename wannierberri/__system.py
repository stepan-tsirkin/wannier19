--- conflicted
+++ resolved
@@ -24,46 +24,6 @@
 
 
 class System():
-<<<<<<< HEAD
-
-    def __init__(self,seedname="wannier90",tb_file=None,
-                    getAA=False,
-                    getBB=False,getCC=False,
-                    getSS=False,
-                    getFF=False,
-                    getSA=False,
-                    getSHA=False,
-                    getSHC=False,
-                    use_ws=True,
-                    frozen_max=-np.Inf,
-                    random_gauge=False,
-                    degen_thresh=-1 ,
-                    old_format=False,
-                    delta_fz=0.1,
-                    ksep = 50,
-                                ):
-
-
-        if tb_file is not None:
-            raise ValueError("to start from a _tb.dat file now use the System_tb() class")
-        self.ksep = ksep  
-        self.frozen_max=frozen_max
-        self.random_gauge=random_gauge
-        self.degen_thresh=degen_thresh
-        self.old_format=old_format
-        self.AA_R=None
-        self.BB_R=None
-        self.CC_R=None
-        self.FF_R=None
-        self.SS_R=None
-        self.SA_R=None
-        self.SHA_R=None
-        self.SR_R=None
-        self.SH_R=None
-        self.SHR_R=None
-
-        self.delta_fz=delta_fz
-=======
     """
     The base class for describing a system. Although it has its own constructor, it requires input binary files prepared by a special 
     `branch <https://github.com/stepan-tsirkin/wannier90/tree/save4wberri>`_ of ``postw90.x`` .
@@ -81,6 +41,10 @@
         set ``True`` if quantities derived from spin  will be used.
     morb : bool
         set ``True`` if quantities derived from orbital moment  will be used. Requires the ``.uHu`` file.
+    SHC : bool 
+        set ``True`` if quantities derived from spin-current elements will be used. Default: {}
+    qiao : bool
+        set ``True`` if quantities derived from Qiao's approximated spin-current elements will be used. (QZYZ 2018). Default: Ryoo's (RPS 2019)
     use_ws : bool
         minimal distance replica selection method :ref:`sec-replica`.  equivalent of ``use_ws_distance`` in Wannier90.
     frozen_max : float
@@ -98,7 +62,6 @@
 
     def __init__(self, old_format=False,    **parameters ):
 
->>>>>>> ec23ba43
 
         self.set_parameters(**parameters)
         self.old_format=old_format
@@ -183,6 +146,8 @@
                     'berry':False,
                     'morb':False,
                     'spin':False,
+                    'SHC':False,
+                    'qiao':False,
                     'random_gauge':False,
                     'degen_thresh':-1 ,
                     'delta_fz':0.1,
@@ -201,7 +166,7 @@
 
     @property
     def getAA(self):
-        return self.morb or self.berry
+        return self.morb or self.berry or self.SHC
 
     @property
     def getBB(self):
@@ -214,11 +179,23 @@
 
     @property
     def getSS(self):
-        return self.spin
+        return self.spin or (self.SHC and self.qiao)
 
     @property
     def getFF(self):
         return False
+
+    @property
+    def getSA(self):
+        return self.SHC
+
+    @property
+    def getSHA(self):
+        return self.SHC
+
+    @property
+    def getSHC(self):
+        return self.SHC and self.qiao
 
 
     def to_tb_file(self,tb_file=None):
