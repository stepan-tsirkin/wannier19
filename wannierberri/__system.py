#                                                            #
# This file is distributed as part of the WannierBerri code  #
# under the terms of the GNU General Public License. See the #
# file `LICENSE' in the root directory of the WannierBerri   #
# distribution, or http://www.gnu.org/copyleft/gpl.txt       #
#                                                            #
# The WannierBerri code is hosted on GitHub:                 #
# https://github.com/stepan-tsirkin/wannier-berri            #
#                     written by                             #
#           Stepan Tsirkin, University of Zurich             #
#                                                            #
#------------------------------------------------------------

import numpy as np
import copy
import lazy_property
from .__utility import str2bool, alpha_A, beta_A , real_recip_lattice,iterate3dpm
from  .symmetry import Group
from colorama import init
from termcolor import cprint 
import functools
import multiprocessing 





class System():

    default_parameters =  {    'seedname':'wannier90',
                    'frozen_max': -np.Inf,
                    'berry':False,
                    'morb':False,
                    'spin':False,
                    'SHCryoo':False,
                    'SHCqiao':False,
                    'use_ws':True,
                    'mp_grid':None,
                    'periodic':(True,True,True),
                    'use_wcc_phase':False,
                    'wannier_centers_cart':None,
                    'wannier_centers_reduced' : None,
                    'npar':None,
                    '_getFF' : False,
                       }


    __doc__ = """
    The base class for describing a system. Does not have its own constructor, 
    please use the child classes, e.g  :class:`~wannierberri.System_w90` or :class:`~wannierberri.System_tb`


    Parameters
    -----------
    seedname : str
        the seedname used in Wannier90. Default: ``{seedname}``
    berry : bool 
        set ``True`` to enable evaluation of external term in  Berry connection or Berry curvature and their 
        derivatives. Default: ``{berry}``
    spin : bool
        set ``True`` if quantities derived from spin  will be used. Default:``{spin}``
    morb : bool
        set ``True`` to enable calculation of external terms in orbital moment and its derivatives.
        Requires the ``.uHu`` file. Default: ``{morb}``
    periodic : [bool,bool,bool]
        set ``True`` for periodic directions and ``False`` for confined (e.g. slab direction for 2D systems). If less then 3 values provided, the rest are treated as ``False`` . Default : ``{periodic}``
    SHCryoo : bool 
        set ``True`` if quantities derived from Ryoo's spin-current elements will be used. (RPS 2019) Default: ``{SHCryoo}``
    SHCqiao : bool
        set ``True`` if quantities derived from Qiao's approximated spin-current elements will be used. (QZYZ 2018). Default: ``{SHCqiao}``
    use_ws : bool
        minimal distance replica selection method :ref:`sec-replica`.  equivalent of ``use_ws_distance`` in Wannier90. Default: ``{use_ws}``
    mp_grid : [nk1,nk2,nk3]
        size of Monkhorst-Pack frid used in ab initio calculation. Needed when `use_ws=True`, and only if it cannot be read from input file, i.e.
        like :class:`~wannierberri.System_tb`, :class:`~wannierberri.System_PythTB`, :class:`~wannierberri.System_TBmodels` ,:class:`~wannierberri.System_fplo`, but only if 
        the data originate from ab initio data, not from toy models.
        In contrast, for :class:`~wannierberri.System_w90` and :class:`~wannierberri.System_ase` it is not needed,  but can be provided and will override the original value 
        (if you know what and why you are doing)
        Default: ``{mp_grid}``
    frozen_max : float
        position of the upper edge of the frozen window. Used in the evaluation of orbital moment. But not necessary. Default: ``{frozen_max}``
    _getFF : bool
        generate the FF_R matrix based on the uIu file. May be used for only testing so far. Default : ``{_getFF}``
    use_wcc_phase: bool
        using wannier centers in Fourier transform. Correspoinding to Convention I (True), II (False) in Ref."Tight-binding formalism in the context of the PythTB package". Default: ``{use_wcc_phase}``
    wannier_centers_cart :  array-like(num_wann,3)
        use the given wannier_centers (cartesian) instead of those determined automatically. Incompatible with `wannier_centers_reduced`
    wannier_centers_reduced :  array-like(num_wann,3)
        use the given wannier_centers (reduced) instead of those determined automatically. Incompatible with `wannier_centers_cart`
    npar : int
        number of nodes used for parallelization in the `__init__` method. Default: `multiprocessing.cpu_count()`
    Notes:
    -------
        for tight-binding models it is recommended to use `use_wcc_phase = True`. In this case the external terms vanish, and 
        one can safely use `berry=False, morb=False`, and also set `'external_terms':False` in the parameters of the calculation

    """ .format(**default_parameters)


    def set_parameters(self,**parameters):

        for param in self.default_parameters:
            if param in parameters:
                vars(self)[param]=parameters[param]
            else: 
                vars(self)[param]=self.default_parameters[param]
<<<<<<< HEAD
        for param in parameters:
            if param not in self.default_parameters:
                print (f"WARNING: parameter {param} was passed to data_K, which is not recognised")

=======
        if self.npar is None:
            self.npar=multiprocessing.cpu_count()
        if self.mp_grid is not None:
            self.mp_grip=np.array(self.mp_grid)
>>>>>>> 451a928a
        periodic=np.zeros(3,dtype=bool)
        periodic[:len(self.periodic)]=self.periodic
        self.periodic=periodic


    def check_periodic(self):
        exclude=np.zeros(self.nRvec,dtype=bool)
        for i,per in enumerate(self.periodic):
            if not per:
                sel=(self.iRvec[:,i]!=0)
                if np.any(sel) :
                    print ("""WARNING : you declared your system as non-periodic along direction {i}, but there are {nrexcl} of total {nr} R-vectors with R[{i}]!=0. 
        They will be excluded, please make sure you know what you are doing """.format(i=i,nrexcl=sum(sel),nr=self.nRvec ) )
                    exclude[sel]=True
        if np.any(exclude):
            notexclude=np.logical_not(exclude)
            self.iRvec=self.iRvec[notexclude]
            for X in ['HH','AA','BB','CC','SS','FF']:
                XR=X+'_R'
                if hasattr(self,XR) :
                    vars(self)[XR]=vars(self)[XR][:,:,notexclude]

    @property
    def getAA(self):
        return self.morb or self.berry or self.SHCryoo or self.SHCqiao 

    @property
    def getBB(self):
        return self.morb

    @property
    def getCC(self):
        return self.morb

    @property
    def getSS(self):
        return self.spin or self.SHCryoo or self.SHCqiao

    @property
    def getFF(self):
        return self._getFF

    @property
    def getSA(self):
        return self.SHCryoo

    @property
    def getSHA(self):
        return self.SHCryoo

    @property
    def getSHC(self):
        return self.SHCqiao


    def do_at_end_of_init(self):
        self.set_symmetry  ()
        self.check_periodic()
        self.set_wannier_centers ()
        self.do_ws_dist()
        print ("Number of wannier functions:",self.num_wann)
        print ("Number of R points:", self.nRvec)
        print ("Recommended size of FFT grid", self.NKFFT_recommended)

    def do_ws_dist(self):
        if  self.use_ws and (self.mp_grid is not None):
            print ("using ws_distance")
            ws_map=ws_dist_map(self.iRvec,self.wannier_centers_cart_ws, self.mp_grid,self.real_lattice, npar=self.npar)
            for X in ['Ham','AA','BB','CC','SS','FF','SA','SHA','SR','SH','SHR']:
                XR=X+'_R'
                if hasattr(self,XR) :
                    print ("using ws_dist for {}".format(XR))
                    vars(self)[XR]=ws_map(vars(self)[XR])
            self.iRvec=np.array(ws_map._iRvec_ordered,dtype=int)
        else:
            print ("NOT using ws_dist")

    @property
    def wannier_centers_cart_ws(self):
        "to prefer the values read from .chk over the values provided in the input"
        if hasattr(self,"wannier_centers_cart_auto"):
            return self.wannier_centers_cart_auto
        else:
            return self.wannier_centers_cart
        


    def to_tb_file(self,tb_file=None):
        if tb_file is None: 
            tb_file=self.seedname+"_fromchk_tb.dat"
        f=open(tb_file,"w")
        f.write("written by wannier-berri form the chk file\n")
        cprint (f"writing TB file {tb_file}", 'green', attrs=['bold'])
        np.savetxt(f,self.real_lattice)
        f.write("{}\n".format(self.num_wann))
        f.write("{}\n".format(self.nRvec))
        for i in range(0,self.nRvec,15):
            a=self.Ndegen[i:min(i+15,self.nRvec)]
            f.write("  ".join("{:2d}".format(x) for x in a)+"\n")
        for iR in range(self.nRvec):
            f.write("\n  {0:3d}  {1:3d}  {2:3d}\n".format(*tuple(self.iRvec[iR])))
            f.write("".join("{0:3d} {1:3d} {2:15.8e} {3:15.8e}\n".format(
                         m+1,n+1,self.Ham_R[m,n,iR].real*self.Ndegen[iR],self.Ham_R[m,n,iR].imag*self.Ndegen[iR]) 
                             for n in range(self.num_wann) for m in range(self.num_wann)) )
        if hasattr(self,'AA_R'):
          for iR in range(self.nRvec):
            f.write("\n  {0:3d}  {1:3d}  {2:3d}\n".format(*tuple(self.iRvec[iR])))
            f.write("".join("{0:3d} {1:3d} ".format(
                         m+1,n+1) + " ".join("{:15.8e} {:15.8e}".format(a.real,a.imag) for a in self.AA_R[m,n,iR]*self.Ndegen[iR] )+"\n"
                             for n in range(self.num_wann) for m in range(self.num_wann)) )
        f.close()
        

    def _FFT_compatible(self,FFT,iRvec):
        "check if FFT is enough to fit all R-vectors"
        return np.unique(iRvec%FFT,axis=0).shape[0]==iRvec.shape[0]


    @property
    def NKFFT_recommended(self):
        "finds a minimal FFT grid on which different R-vectors do not overlap"
        if self.mp_grid is not None:
            return self.mp_grid
        NKFFTrec=np.ones(3,dtype=int)
        for i in range(3):
            R=self.iRvec[:,i]
            if len(R[R>0])>0: 
                NKFFTrec[i]+=R.max()
            if len(R[R<0])>0: 
                NKFFTrec[i]-=R.min()
        assert self._FFT_compatible(NKFFTrec,self.iRvec)
        return NKFFTrec

    def set_symmetry(self,symmetry_gen=[]):
        """ 
        Set the symmetry group of the :class:`~wannierberri.__system.System` 

        Parameters
        ----------
        symmetry_gen : list of :class:`~wannierberri.symmetry.Symmetry` or str
            The generators of the symmetry group. 

        Notes
        -----
        + Only the generators of the symmetry group are essential. However, no problem if more symmetries are provided. 
          The code further evaluates all possible products of symmetry operations, until the full group is restored.
        + Providing `Identity` is not needed. It is included by default
        + Operations are given as objects of class:`~wannierberri.Symmetry.symmetry` or by name as `str`, e.g. ``'Inversion'`` , ``'C6z'``, or products like ``'TimeReversal*C2x'``.
        + ``symetyry_gen=[]`` is equivalent to not calling this function at all
        + Only the **point group** operations are important. Hence, for non-symmorphic operations, only the rotational part should be given, neglecting the translation.

        """
        self.symgroup=Group(symmetry_gen,recip_lattice=self.recip_lattice,real_lattice=self.real_lattice)


    @lazy_property.LazyProperty
    def cRvec(self):
        return self.iRvec.dot(self.real_lattice)

    @lazy_property.LazyProperty
    def cRvec_p_wcc(self):
        """ 
        With self.use_wcc_phase=True it is R+tj-ti. With self.use_wcc_phase=False it is R. [i,j,iRvec,a] (Cartesian)
        """
        if self.use_wcc_phase:
            return self.cRvec[None,None,:,:]+ self.diff_wcc_cart[:,:,None,:]
        else:
            return self.cRvec[None,None,:,:]

    @lazy_property.LazyProperty
    def diff_wcc_cart(self):
        """
        With self.use_wcc_phase=True it is tj-ti. With self.use_wcc_phase=False it is 0. [i,j,a] (Cartesian)
        """
        wannier_centers = self.wannier_centers_cart
        return wannier_centers[None, :, :] - wannier_centers[:, None, :]

    @lazy_property.LazyProperty
    def diff_wcc_red(self):
        """
        With self.use_wcc_phase=True it is tj-ti. With self.use_wcc_phase=False it is 0. [i,j,a] (Reduced)
        """
        wannier_centers = self.wannier_centers_reduced
        return wannier_centers[None, :, :] - wannier_centers[:, None, :]

    @property
    def wannier_centers_cart_wcc_phase(self):
        "returns zero array if use_wcc_phase = False"
        if self.use_wcc_phase:
            return self.wannier_centers_cart
        else:
            return np.zeros_like(self.wannier_centers_cart)


    def set_wannier_centers(self):
        """
        set self.wannier_centers_cart and self.wannier_centers_reduced. Also, if
        use_wcc_phase=True, modify the relevant real-space matrix elements .
        """
        if self.wannier_centers_cart is not None:
            if self.wannier_centers_reduced is not None:
                raise ValueError("one should not specify both wannier_centers_cart and wannier_centers_reduced,"
                    "or, set_wannier_centers should not be called twice")
            else:
                self.wannier_centers_reduced = self.wannier_centers_cart.dot(np.linalg.inv(self.real_lattice))
        elif self.wannier_centers_reduced is not None:
                self.wannier_centers_cart = self.wannier_centers_reduced.dot(self.real_lattice)
        elif hasattr(self,"wannier_centers_cart_auto"):
                self.wannier_centers_cart = self.wannier_centers_cart_auto
                self.wannier_centers_reduced = self.wannier_centers_cart.dot(np.linalg.inv(self.real_lattice))
        if self.use_wcc_phase: 
            if self.wannier_centers_cart is None:
                raise ValueError("use_wcc_phase = True, but the wannier centers could not be determined")
            if hasattr(self,'AA_R'):
                AA_R_new = np.copy(self.AA_R)
                AA_R_new[np.arange(self.num_wann),np.arange(self.num_wann),self.iR0,:] -= self.wannier_centers_cart
            if hasattr(self,'BB_R'):
                print ("WARNING: orbital moment does not work with wcc_phase so far")
                BB_R_new = self.BB_R.copy() - self.Ham_R[:,:,:,None]*self.wannier_centers_cart[None,:,None,:]
            if hasattr(self,'CC_R'):
                print ("WARNING: orbital moment does not work with wcc_phase so far")
                norm = np.linalg.norm(self.CC_R - self.conj_XX_R(self.CC_R))
                assert norm<1e-10 , f"CC_R is not Hermitian, norm={norm}"
                assert hasattr(self,'BB_R') , "if you use CC_R and use_wcc_phase=True, you need also BB_R"
                T  =  self.wannier_centers_cart[:,None,None,:,None]*self.BB_R[:,:,:,None,:]
                CC_R_new  =  self.CC_R.copy() + 1.j*sum(   
                            s*( -T[:,:,:,a,b]   # -t_i^a * B_{ij}^b(R)
                                -self.conj_XX_R(T[:,:,:,b,a])    # - B_{ji}^a(-R)^*  * t_j^b 
                                +self.wannier_centers_cart[:,None,None,a]*self.Ham_R[:,:,:,None] 
                                    * self.wannier_centers_cart[None,:,None,b]  # + t_i^a*H_ij(R)t_j^b
                            )
                        for (s,a,b) in [(+1,alpha_A,beta_A) , (-1,beta_A,alpha_A)] )
                norm = np.linalg.norm(CC_R_new - self.conj_XX_R(CC_R_new))
                assert norm<1e-10 , f"CC_R after applying wcc_phase is not Hermitian, norm={norm}"

            if (hasattr(self, "SA_R") or hasattr(self, "SHA_R") or hasattr(self, "SR_R")
                or hasattr(self, "SH") or hasattr(self, "SHR_R")):
                raise NotImplementedError("use_wcc_phase=True for spin current matrix elements not implemented")

            for X in ['AA','BB','CC']:
                if hasattr(self,X+'_R'):
                    vars(self)[X+'_R'] = locals()[X+'_R_new']

    @property
    def iR0(self):
        return self.iRvec.tolist().index([0,0,0])

    @lazy_property.LazyProperty
    def reverseR(self):
        """indices of R vectors that has -R in irvec, and the indices of the corresponding -R vectors."""
        iRveclst= self.iRvec.tolist()
        mapping = np.all( self.iRvec[:,None,:]+self.iRvec[None,:,:] == 0 , axis = 2 )
        # check if some R-vectors do not have partners
        notfound = np.where(np.logical_not(mapping.any(axis=1)))[0]
        for ir in notfound:
            print(f"WARNING : R[{ir}] = {self.iRvec[ir]} does not have a -R partner")
        # check if some R-vectors have more then 1 partner 
        morefound = np.where(np.sum(mapping,axis=1)>1)[0]
        if len(morefound>0):
            raise RuntimeError(f"R vectors number {morefound} have more then one negative partner : "
                f"\n{self.iRvec[morefound]} \n{np.sum(mapping,axis=1)}")
        lst_R, lst_mR = [], []
        for ir1 in range(self.nRvec):
            ir2 = np.where(mapping[ir1])[0]
            if len(ir2)==1:
                lst_R.append(ir1)
                lst_mR.append(ir2[0])
        lst_R = np.array(lst_R)
        lst_mR = np.array(lst_mR)
        # Check whether the result is correct
        assert np.all(self.iRvec[lst_R] + self.iRvec[lst_mR] == 0)
        return lst_R, lst_mR

    def conj_XX_R(self,XX_R):
        """ reverses the R-vector and takes the hermitian conjugate """
        XX_R_new = np.zeros_like(XX_R)
        lst_R, lst_mR = self.reverseR
        XX_R_new[:,:,lst_R] = XX_R[:,:,lst_mR]
        return XX_R_new.swapaxes(0,1).conj()

    @property 
    def nRvec(self):
        return self.iRvec.shape[0]


    @lazy_property.LazyProperty
    def cell_volume(self):
        return abs(np.linalg.det(self.real_lattice))


    @property
    def iR0(self):
        return self.iRvec.tolist().index([0,0,0])

    @lazy_property.LazyProperty
    def reverseR(self):
        """maps the R vector -R"""
        iRveclst= self.iRvec.tolist()
        mapping = np.all( self.iRvec[:,None,:]+self.iRvec[None,:,:] == 0 , axis = 2 )
        # check if some R-vectors do not have partners
        notfound = np.where(np.logical_not(mapping.any(axis=1)))[0]
        for ir in notfound:
            print ("WARNING : R[{}] = {} does not have a -R partner".format(ir,self.iRvec[ir]) )
        # check if some R-vectors have more then 1 partner 
        morefound = np.where(np.sum(mapping,axis=1)>1)[0]
        if len(morefound>0):
            raise RuntimeError( "R vectors number {} have more then one negative partner : \n{} \n{}".format(
                            morefound,self.iRvec[morefound],np.sum(mapping,axis=1) ) )
        lst1,lst2=[],[]
        for ir1 in range(self.nRvec):
            ir2 = np.where(mapping[ir1])[0]
            if len(ir2)==1:
                lst1.append(ir1)
                lst2.append(ir2[0])
        return np.array(lst1),np.array(lst2)

    def conj_XX_R(self,XX_R):
        """ reverses the R-vector and takes the hermitian conjugate """
        XX_R_new = np.zeros_like(XX_R)
        lst1,lst2 = self.reverseR
        assert np.all(self.iRvec[lst1] + self.iRvec[lst2] ==0 )
        XX_R_new [:,:,lst1] = np.copy(XX_R)[:,:,lst2]
        XX_R_new[:] = XX_R_new.swapaxes(0,1).conj()
        return np.copy(XX_R_new)

    def check_hermitian(self,XX):
        if hasattr(self,XX):
            XX_R = np.copy(vars(self)[XR])
            assert (np.max(abs(XX_R-self.conh_XX_R(XX_R)))<1e-8) , f"{XX} should obey X(-R) = X(R)^+"
        else:
            print (f"{XX} is missing,nothing to check")


class ws_dist_map():

    def __init__(self,iRvec,wannier_centers, mp_grid,real_lattice,npar=multiprocessing.cpu_count()):
    ## Find the supercell translation (i.e. the translation by a integer number of
    ## supercell vectors, the supercell being defined by the mp_grid) that
    ## minimizes the distance between two given Wannier functions, i and j,
    ## the first in unit cell 0, the other in unit cell R.
    ## I.e., we find the translation to put WF j in the Wigner-Seitz of WF i.
    ## We also look for the number of equivalent translation, that happen when w_j,R
    ## is on the edge of the WS of w_i,0. The results are stored 
    ## a dictionary shifts_iR[(iR,i,j)]
        ws_search_size=np.array([2]*3)
        ws_distance_tol=1e-5
        cRvec=iRvec.dot(real_lattice)
        mp_grid=np.array(mp_grid)
        shifts_int_all = np.array([ijk  for ijk in iterate3dpm(ws_search_size+1)])*np.array(mp_grid[None,:])
        self.num_wann=wannier_centers.shape[0]
        self._iRvec_new=dict()
        param=(shifts_int_all,wannier_centers,real_lattice, ws_distance_tol, wannier_centers.shape[0])
        p=multiprocessing.Pool(npar)
        irvec_new_all=p.starmap(functools.partial(ws_dist_stars,param=param),zip(iRvec,cRvec))
        print('irvec_new_all shape',np.shape(irvec_new_all))
        for ir,iR in enumerate(iRvec):
          for ijw,irvec_new in irvec_new_all[ir].items():
              self._add_star(ir,irvec_new,ijw[0],ijw[1])
        self._iRvec_ordered=sorted(self._iRvec_new)
        for ir,R  in enumerate(iRvec):
            chsum=0
            for irnew in self._iRvec_new:
                if ir in self._iRvec_new[irnew]:
                    chsum+=self._iRvec_new[irnew][ir]
            chsum=np.abs(chsum-np.ones( (self.num_wann,self.num_wann) )).sum() 
            if chsum>1e-12: print ("WARNING: Check sum for {0} : {1}".format(ir,chsum))


    def __call__(self,matrix):
        ndim=len(matrix.shape)-3
        num_wann=matrix.shape[0]
        reshaper=(num_wann,num_wann)+(1,)*ndim
        matrix_new=np.array([ sum(matrix[:,:,ir]*self._iRvec_new[irvecnew][ir].reshape(reshaper)
                                  for ir in self._iRvec_new[irvecnew] ) 
                                       for irvecnew in self._iRvec_ordered]).transpose( (1,2,0)+tuple(range(3,3+ndim)) )
        assert ( np.abs(matrix_new.sum(axis=2)-matrix.sum(axis=2)).max()<1e-12)
        return matrix_new

    def _add_star(self,ir,irvec_new,iw,jw):
        weight=1./irvec_new.shape[0]
        for irv in irvec_new:
            self._add(ir,irv,iw,jw,weight)


    def _add(self,ir,irvec_new,iw,jw,weight):
        irvec_new=tuple(irvec_new)
        if not (irvec_new in self._iRvec_new):
             self._iRvec_new[irvec_new]=dict()
        if not ir in self._iRvec_new[irvec_new]:
             self._iRvec_new[irvec_new][ir]=np.zeros((self.num_wann,self.num_wann),dtype=float)
        self._iRvec_new[irvec_new][ir][iw,jw]+=weight



def ws_dist_stars(iRvec,cRvec,param):
          shifts_int_all,wannier_centers,real_lattice, ws_distance_tol, num_wann = param
          irvec_new={}
          for jw in range(num_wann):
            for iw in range(num_wann):
              # function JW translated in the Wigner-Seitz around function IW
              # and also find its degeneracy, and the integer shifts needed
              # to identify it
              R_in=-wannier_centers[iw] +cRvec + wannier_centers[jw]
              dist=np.linalg.norm( R_in[None,:]+shifts_int_all.dot(real_lattice),axis=1)
              irvec_new[(iw,jw)]=iRvec+shifts_int_all[ dist-dist.min() < ws_distance_tol ].copy()
          return irvec_new


<|MERGE_RESOLUTION|>--- conflicted
+++ resolved
@@ -104,17 +104,17 @@
                 vars(self)[param]=parameters[param]
             else: 
                 vars(self)[param]=self.default_parameters[param]
-<<<<<<< HEAD
+
         for param in parameters:
             if param not in self.default_parameters:
                 print (f"WARNING: parameter {param} was passed to data_K, which is not recognised")
 
-=======
+
         if self.npar is None:
             self.npar=multiprocessing.cpu_count()
         if self.mp_grid is not None:
             self.mp_grip=np.array(self.mp_grid)
->>>>>>> 451a928a
+
         periodic=np.zeros(3,dtype=bool)
         periodic[:len(self.periodic)]=self.periodic
         self.periodic=periodic
