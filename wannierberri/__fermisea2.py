#                                                            #
# This file is distributed as part of the WannierBerri code  #
# under the terms of the GNU General Public License. See the #
# file `LICENSE' in the root directory of the WannierBerri   #
# distribution, or http://www.gnu.org/copyleft/gpl.txt       #
#                                                            #
# The WannierBerri code is hosted on GitHub:                 #
# https://github.com/stepan-tsirkin/wannier-berri            #
#                     written by                             #
#           Stepan Tsirkin, University of Zurich             #
#                                                            #
#------------------------------------------------------------
#                                                            #
# some parts of this file were inspired by                    #
# the corresponding Fortran90 code from  Wannier90 project  #
#                                                            ##                                                            #
# The webpage of the Wannier90 code is www.wannier.org       #
# The Wannier90 code is hosted on GitHub:                    #
# https://github.com/wannier-developers/wannier90            #
#------------------------------------------------------------#



# this is a generalized 

import numpy as np
import functools
from scipy import constants as constants
from collections import Iterable
import inspect
import sys
from .__utility import  print_my_name_start,print_my_name_end,TAU_UNIT,alpha_A,beta_A
from . import __result as result

from scipy.constants import Boltzmann,elementary_charge,hbar,electron_mass,physical_constants,angstrom
bohr_magneton=elementary_charge*hbar/(2*electron_mass)


bohr= physical_constants['Bohr radius'][0]/angstrom
eV_au=physical_constants['electron volt-hartree relationship'][0] 
Ang_SI=angstrom



def AHC(data,Efermi):
    fac_ahc  = -1.0e8*elementary_charge**2/hbar
    return Omega_tot(data,Efermi)*fac_ahc

def AHC2(data,Efermi):
    fac_ahc  = -1.0e8*elementary_charge**2/hbar
    return Omega_tot2(data,Efermi)*fac_ahc


def Omega_tot(data,Efermi):
    return IterateEf(data.Omega,data,Efermi,TRodd=True,Iodd=False)

def Omega_tot2(data,Efermi):
    return IterateEf(data.Omega2,data,Efermi,TRodd=True,Iodd=False)

def SpinTot(data,Efermi):
    return IterateEf(data.SpinTot,data,Efermi,TRodd=True,Iodd=False)*data.cell_volume

factor_ohmic=(elementary_charge/Ang_SI/hbar**2  # first, transform to SI, not forgeting hbar in velocities - now in  1/(kg*m^3)
                 *elementary_charge**2*TAU_UNIT  # multiply by a dimensional factor - now in A^2*s^2/(kg*m^3*tau_unit) = S/(m*tau_unit)
                   * 1e-2  ) # now in  S/(cm*tau_unit)

def conductivity_ohmic(data,Efermi):
    return IterateEf(data.Ohmic,data,Efermi,TRodd=False,Iodd=False)*factor_ohmic

def gyrotropic_Kspin(data,Efermi):
    factor_Kspin=-bohr_magneton/Ang_SI**2   ## that's it!
    return IterateEf(data.gyroKspin,data,Efermi,TRodd=False,Iodd=True)*factor_Kspin

def Morb(data,Efermi, evalJ0=True,evalJ1=True,evalJ2=True):
    fac_morb =  -eV_au/bohr**2
    return  fac_morb*(
                    IterateEf(data.Hplus(),data,Efermi,TRodd=True,Iodd=False)
                            -2*Omega_tot(data,Efermi).mul_array(Efermi) )*data.cell_volume

def HplusTr_2(data,Efermi):
    return IterateEf(data.derHplusTr2,data,Efermi,sep=False,TRodd=False,Iodd=True)

def HplusTr(data,Efermi):
    return IterateEf(data.derHplusTr,data,Efermi,sep=True,TRodd=False,Iodd=True)

def tensor_K(data,Efermi):
    Hp = HplusTr(data,Efermi).data
    D = tensor_D(data,Efermi).data
    tensor_K = - elementary_charge**2/(2*hbar)*(Hp - 2*Efermi[:,None,None]*D  )
    return result.EnergyResult(Efermi,tensor_K,TRodd=False,Iodd=True)

def tensor_K_2(data,Efermi):
    Hp = HplusTr_2(data,Efermi).data
    D = tensor_D_2(data,Efermi).data
    tensor_K = - elementary_charge**2/(2*hbar)*(Hp - 2*Efermi[:,None,None]*D  )
    return result.EnergyResult(Efermi,tensor_K,TRodd=False,Iodd=True)

def tensor_D(data,Efermi):
    return IterateEf(data.derOmegaTr,data,Efermi,sep=True,TRodd=False,Iodd=True)
    #return data.derOmegaTr

def tensor_D_2(data,Efermi):
        return IterateEf(data.derOmegaTr2,data,Efermi,sep=False,TRodd=False,Iodd=True)

def tensor_D_findif(data,Efermi):
        return IterateEf(data.berry_dipole_findif,data,Efermi,sep=False,TRodd=False,Iodd=True)

def tensor_Dw(data,Efermi,omega0=0):
        return IterateEf(partial(data.derOmegaWTr,omega=omega0),data,Efermi,sep=True,TRodd=False,Iodd=True)

#########################
####  Private part ######
#########################


def IterateEf(dataIO,data,Efermi,TRodd,Iodd,sep=False,rank=None,kwargs={}):
    """ this is a general function which accepts dataIO  -- a dictionary like {'i':i , 'io':io, ...}
     and sums for a series of Fermi levels
     parameter dataIO can be a dictionary or a funciton. 
     If needed use callable(dataIO) for judgment and run 
     OCC=OccDelta(data.E_K,dataIO(op,ed),op,ed) or OCC=OccDelta(data.E_K(op,ed),dataIO(op,ed),op,ed)"""
#    funname=inspect.stack()[1][3]
#    print ("iterating function '{}' for Efermi={}".format(funname,Efermi))
# try to make sum better
    if sep:
        res = 0.0
        for op in range(0,data.nkptot,data.ksep):
            ed=min(op+data.ksep,data.nkptot)
            OCC=OccDelta(dataIO(op,ed))
            RES=[OCC.evaluate(Ef) for Ef in  Efermi ]
            res+=np.cumsum(RES,axis=0)/(data.NKFFT_tot*data.cell_volume)
        return result.EnergyResult(Efermi,res,TRodd=TRodd,Iodd=Iodd)
    elif 'sea' in dataIO:  # !!! This is the preferred option for now 
        if 'EFmin' in dataIO and 'EFmax' in dataIO:
            A,EFmin,EFmax=dataIO['sea'],dataIO['EFmin'],dataIO['EFmax']
#            for ik in range(10):
#                print (np.vstack((E[ik],EFmin[ik],EFmax[ik])).T)
            RES=np.array([A[(EFmin<=Ef)*(EFmax>Ef)].sum(axis=(0))  for Ef in Efermi ])
        else:
            RES=np.array([sum(maxocc(E,Ef,A) for A,E in zip(dataIO['sea'],dataIO['E'])) for Ef in Efermi ])
        return result.EnergyResult(Efermi,RES/(data.NKFFT_tot*data.cell_volume),TRodd=TRodd,Iodd=Iodd,rank=rank)
    else:
        OCC=OccDelta(dataIO)
        RES=[OCC.evaluate(Ef) for Ef in  Efermi ]
        return result.EnergyResult(Efermi,np.cumsum(RES,axis=0)/(data.NKFFT_tot*data.cell_volume),TRodd=TRodd,Iodd=Iodd,rank=rank)


def maxocc(E,Ef,A):
    occ=(E<=Ef)
    if True not in occ : 
#        print ("no occ states for Ef={} and E={}".format(Ef,E)) 
        return np.zeros(A.shape[1:])
    else:
#        i=
#        print ("summing upto band {} for Ef={} E={}".format (i,Ef,E))
        return A[max(np.where(occ)[0])]


class DataIO(dict):
<<<<<<< HEAD
    """ a class to store a data, which are to be summed over inner 'i' or  outer 'o' states, 
        or over fermi sea 'sea'
        the IO in the name doed NOT stand for input/output methods. 
    """
=======
>>>>>>> c0d51ba4

    @property
    def E(self):
        return self['E']

    @property
    def nk(self):
        return self.E.shape[0]

    @property
    def nb(self):
        return self.E.shape[1]

    def to_sea(self,degen_thresh=0):
        """replaces all keys, like 'ooi' , 'oi', etc by a single key 'sea' - the corresponding sum when
           the n-th band is the highest occupied
        """
## TODO : Check if this routine takes muchtime for large systems. then optimize it with taking differences 
##    between (n+1)th and n-th  step like in the OCC class
        sea=0
        for key,val in self.items():
            if key=='E':
                continue
            elif key=='i':
                sea=sea+ np.array([val[:,:n].sum(axis=1) for n in range(1,self.nb+1)])
            elif key=='ii':
                sea=sea+ np.array([val[:,:n,:n].sum(axis=(1,2)) for n in range(1,self.nb+1)])
            elif key=='oi':
                sea=sea+ np.array([val[:,n:,:n].sum(axis=(1,2)) for n in range(1,self.nb+1)])
            elif key=='ooi':
                sea=sea+ np.array([val[:,n:,n:,:n].sum(axis=(1,2,3)) for n in range(1,self.nb+1)])
            elif key=='oii':
                sea=sea+ np.array([val[:,n:,:n,:n].sum(axis=(1,2,3)) for n in range(1,self.nb+1)])
            else :
                raise RuntimeError("Unknown key in dataIO : '{}' ".formta(key))
        sea=sea.transpose([1,0]+list(range(2,sea.ndim)))
        EFmin_list=[]
        EFmax_list=[]
        sea_list=[]
        for ik in range(self.nk):
            select=np.hstack( ( (self.E[ik,1:]-self.E[ik,:-1])>degen_thresh,[True]) )
            E=self.E[ik,select]
            sea_list.append(sea[ik,select])
            EFmin_list.append(E)
            EFmax_list.append(E[1:])
            EFmax_list.append([np.Inf])
        res= DataIO({'sea':np.vstack(sea_list),
                        'EFmin':np.hstack(EFmin_list), 
                        'EFmax':np.hstack(EFmax_list) })
#        print ("shapes of DataIO : ",res['sea'].shape,res['EFmin'].shape,res['EFmax'].shape)
        return res



def _stack(lst):
    if lst[0].ndim>1:
        return np.vstack(lst)
    else:
        return np.hstack(lst)


def mergeDataIO(data_list):
    keys=set([key for data in data_list for key in data.keys()])
    for key in keys:
        arrays=[data[key] for data in data_list]
#        print ("key={}, shapes={}".format(key,[a.shape for a in arrays]))
    res=DataIO({ key:_stack([data[key] for data in data_list ] ) for key in  
                  set([key for data in data_list for key in data.keys()])  })
#    for key in keys:
#        print ("key={}, res_shape={}".format(key,res[key].shape))
    return res



# an auxillary class for iteration 
class OccDelta():
 
    def __init__(self,dataIO):
        self.E_K=dataIO['E']
        self.occ_old=np.zeros(self.E_K.shape,dtype=bool)
        self.dataIO=dataIO
        self.Efermi=-np.Inf
        self.keys=list(dataIO.keys())
        self.shape=None
        try:
          for k,v in dataIO.items():
            if k=='E': 
                continue
            if k not in ['i','ii','oi','ooi','oii','E','sea']:
                raise ValueError("Unknown type of fermi-sea summation : <{}>".format(k))
            assert v.shape[0]==self.E_K.shape[0], "number of kpoints should match : {} and {}".format(v.shape[0],self.E_K.shape[0])
            assert np.all( np.array(v.shape[1:len(k)+1])==self.E_K.shape[1]), "number of bands should match : {} and {}".format(
                              v.shape[1:len(k)+1],E_K.shape[1])
            vshape=v.shape[len(k)+1:]
            if self.shape is None:
                self.shape = vshape
            else : 
                assert self.shape == vshape
        except AssertionError as err:
            print (err) 
            raise ValueError("shapes for fermi-sea summation do not match : EK:{} , ( {} )".format(self.E_K.shape,
                      " , ".join("{}:{}".format(k,v.shape)  for  k,v in dataIO.items()  )  ) )


    def evaluate(self,Efermi):
#        print ("EF={}, number of occ old:{}".format(Efermi,occ_old.sum()/data.NKFFT_tot))
        assert  Efermi>=self.Efermi, "Fermi levels should be in ascending order"
        self.Efermi=Efermi
        occ_new=(self.E_K<Efermi)
        selectK=np.where(np.any(self.occ_old!=occ_new,axis=1))[0]
        if len(selectK)==0:
            return np.zeros(self.shape)

        occ_old=self.occ_old[selectK]
        self.occ_old=occ_new
        occ_new=occ_new[selectK]
        #  now work only on selected k-points

        unocc_new=np.logical_not(occ_new)
        unocc_old=np.logical_not(occ_old)
        delocc=occ_new!=occ_old

        if 'oi' in self.keys:
            UnoccOcc_plus=unocc_new[:,:,None]*delocc[:,None,:]
            UnoccOcc_minus=delocc[:,:,None]*occ_old[:,None,:]

        if 'ii' in self.keys or 'oii' in self.keys:
            OccOcc_new=occ_new[:,:,None]*occ_new[:,None,:]
            OccOcc_old=occ_old[:,:,None]*occ_old[:,None,:]
            OccOcc_plus = OccOcc_new * np.logical_not(OccOcc_old)
      
        result=0
        for k,V in self.dataIO.items():
            if k=='i'  : 
                result += V[selectK][delocc].sum(axis=0)
            if k=='oi' :
                tmp=V[selectK]
                result += tmp[UnoccOcc_plus].sum(axis=0) - tmp[UnoccOcc_minus].sum(axis=0)
            if k=='ii' : 
                result += V[selectK][OccOcc_plus].sum(axis=0)
            if k=='ooi':
                UnoccUnocc_new=unocc_new[:,:,None]*unocc_new[:,None,:]
                UnoccUnocc_old=unocc_old[:,:,None]*unocc_old[:,None,:]
                UnoccUnocc_minus = UnoccUnocc_old * np.logical_not(UnoccUnocc_new)
                UnoccUnoccOcc_plus=UnoccUnocc_new[:,:,:,None]*delocc[:,None,None,:]
                UnoccUnoccOcc_minus=UnoccUnocc_minus[:,:,:,None]*occ_old[:,None,None,:]
                tmp=V[selectK]
                result+= tmp[UnoccUnoccOcc_plus].sum(axis=0)-tmp[UnoccUnoccOcc_minus].sum(axis=0)
            if k=='oii':
                UnoccOccOcc_plus=unocc_new[:,:,None,None]*OccOcc_plus[:,None,:,:]
                UnoccOccOcc_minus=delocc[:,:,None,None]*OccOcc_old[:,None,:,:]
                tmp=V[selectK]
                result+= tmp[UnoccOccOcc_plus].sum(axis=0)-tmp[UnoccOccOcc_minus].sum(axis=0)

#        if result==0:
#            raise RuntimeError("Nothing was evaluated for the Fermi sea")

        return result
            





<|MERGE_RESOLUTION|>--- conflicted
+++ resolved
@@ -157,13 +157,10 @@
 
 
 class DataIO(dict):
-<<<<<<< HEAD
-    """ a class to store a data, which are to be summed over inner 'i' or  outer 'o' states, 
+    """ a class to store data, which are to be summed over inner 'i' or  outer 'o' states, 
         or over fermi sea 'sea'
         the IO in the name doed NOT stand for input/output methods. 
     """
-=======
->>>>>>> c0d51ba4
 
     @property
     def E(self):
