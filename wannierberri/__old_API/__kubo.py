--- conflicted
+++ resolved
@@ -308,45 +308,25 @@
             # return result dictionary
             return EnergyResultDict(
                 {
-<<<<<<< HEAD
-                    'sym': result.EnergyResult([Efermi, omega], sigma_sym, TRodd=False, Iodd=False, rank=2),
-                    'asym': result.EnergyResult([Efermi, omega], sigma_asym, TRodd=True, Iodd=False, rank=2)
+                    'sym': result.EnergyResult([Efermi, omega], sigma_sym, transformTR=transform_ident, transformInv=transform_ident, rank=2),
+                    'asym': result.EnergyResult([Efermi, omega], sigma_asym, transformTR=transform_odd, transformInv=transform_ident,  rank=2)
                 })  # the proper smoother is set later for both elements
         else:
             return result.EnergyResult(
-                [Efermi, omega], sigma_H + sigma_AH, TRodd=False, Iodd=False, TRtrans=True, rank=2)
+                [Efermi, omega], sigma_H + sigma_AH, transformTR=transform_trans, transformInv=transform_ident, rank=2)
 
     elif conductivity_type == 'SHC':
         sigma_SHC = np.real(sigma_AH) + 1j * np.imag(sigma_H)
         rank = 0 if shc_specification else 3
-        return result.EnergyResult([Efermi, omega], sigma_SHC, TRodd=False, Iodd=False, rank=rank)
+        return result.EnergyResult([Efermi, omega], sigma_SHC, transformTR=transform_ident, transformInv=transform_ident, rank=rank)
 
     elif conductivity_type == 'tildeD':
         pre_fac = 1. / (data.nk * data.cell_volume)
-        return result.EnergyResult([Efermi, omega], tildeD * pre_fac, TRodd=False, Iodd=True, rank=2)
+        return result.EnergyResult([Efermi, omega], tildeD * pre_fac, transformTR=transform_ident, transformInv=transform_odd, rank=2)
 
     elif conductivity_type == 'shiftcurrent':
         pre_fac = -1.j * eV_seconds * pi * e**3 / (4.0 * hbar**(2) * data.nk * data.cell_volume)
-        return result.EnergyResult([Efermi, omega], sigma_shift * pre_fac, TRodd=False, Iodd=True, rank=3)
-=======
-                    'sym': result.EnergyResult([Efermi, omega], sigma_sym, transformTR=transform_ident, transformInv=transform_ident, rank=rank),
-                    'asym': result.EnergyResult([Efermi, omega], sigma_asym, transformTR=transform_odd, transformInv=transform_ident,  rank=rank)
-                })  # the proper smoother is set later for both elements
-        else:
-            return result.EnergyResult(
-                [Efermi, omega], sigma_H + sigma_AH, transformTR=transform_trans, transformInv=transform_ident, rank=rank)
-
-    elif conductivity_type == 'SHC':
-        sigma_SHC = np.real(sigma_AH) + 1j * np.imag(sigma_H)
-        return result.EnergyResult([Efermi, omega], sigma_SHC, transformTR=transform_ident, transformInv=transform_ident, rank=rank)
-
-    elif conductivity_type == 'tildeD':
-        pre_fac = 1. / (data.nk * data.cell_volume)
-        return result.EnergyResult([Efermi, omega], tildeD * pre_fac, transformTR=transform_ident, transformInv=transform_odd, rank=rank)
-
-    elif conductivity_type == 'shiftcurrent':
-        return result.EnergyResult([Efermi, omega], sigma_shift, transformTR=transform_ident, transformInv=transform_odd, rank=rank)
->>>>>>> c1de7c01
+        return result.EnergyResult([Efermi, omega], sigma_shift * pre_fac, transformTR=transform_ident, transformInv=transform_odd, rank=3)
 
 
 def opt_SHCqiao(data, Efermi, omega=0, **parameters):
