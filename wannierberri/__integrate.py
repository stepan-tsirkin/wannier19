--- conflicted
+++ resolved
@@ -18,14 +18,7 @@
 
 from .__utility import  print_my_name_start,print_my_name_end,VoidSmoother,TAU_UNIT
 from . import __result as result
-<<<<<<< HEAD
-from . import  __berry as berry
 from . import  __fermiocean3 as fermiocean3
-from . import  __nonabelian as nonabelian
-from . import  __dos as dos
-=======
-from . import  __fermiocean3 as fermiocean3
->>>>>>> d65ad4b5
 from . import  symmetry
 from . import  __utility   as utility
 from . import  __kubo   as kubo
@@ -56,22 +49,15 @@
 calculators_trans={ 
          'spin'                     : fermiocean3.spin                   ,
          'Morb'                     : fermiocean3.Morb                   ,
-<<<<<<< HEAD
-         'ahc'                      : fermiocean3.AHC                    ,
-=======
          'Morb_test'                : fermiocean3.Morb_test              ,
          'ahc'                      : fermiocean3.AHC                    ,
          'ahc_test'                 : fermiocean3.AHC_test               ,
->>>>>>> d65ad4b5
          'cumdos'                   : fermiocean3.cumdos                 ,
          'dos'                      : fermiocean3.dos                    ,
          'conductivity_ohmic'       : fermiocean3.ohmic                  ,
          'conductivity_ohmic_fsurf' : fermiocean3.ohmic_fsurf            ,
          'berry_dipole'             : fermiocean3.berry_dipole           ,
-<<<<<<< HEAD
-=======
          'berry_dipole_test'        : fermiocean3.berry_dipole_test      ,
->>>>>>> d65ad4b5
          'berry_dipole_fsurf'       : fermiocean3.berry_dipole_fsurf     ,
          'gyrotropic_Korb'          : fermiocean3.gme_orb                ,
          'gyrotropic_Korb_fsurf'    : fermiocean3.gme_orb_fsurf          ,
@@ -91,8 +77,6 @@
 additional_parameters_description=defaultdict(lambda: defaultdict(lambda:"no description" )   )
 
 
-<<<<<<< HEAD
-=======
 parameters_ocean = {
 'external_terms' : (True , "evaluate external terms"),
 'internal_terms' : (True,  "evaluate internal terms"),
@@ -105,7 +89,6 @@
         additional_parameters_description[calc][key] = val[1]
 
 
->>>>>>> d65ad4b5
 # a dictionary containing 'optical' quantities , i.e. those which are tensors 
 #   depending on the Fermi level  AND on the frequency
 #   <quantity> : <function> , ... 
