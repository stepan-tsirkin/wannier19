--- conflicted
+++ resolved
@@ -1,31 +1,23 @@
 import numpy as np
-<<<<<<< HEAD
 from .__utility import  alpha_A,beta_A, TAU_UNIT,delta_f,Levi_Civita
-=======
-from .__utility import alpha_A, beta_A, TAU_UNIT
->>>>>>> 34ff8845
 from collections import defaultdict
 from . import __result as result
 from math import ceil
 from . import covariant_formulak as frml
 from .formula import FormulaProduct
 from . import covariant_formulak_basic as frml_basic
-<<<<<<< HEAD
 from scipy.constants import elementary_charge, hbar, electron_mass, physical_constants, angstrom #, Boltzmann
 
 ######################
 # physical constants #
 ######################
-=======
 from scipy.constants import elementary_charge, hbar, electron_mass, physical_constants, angstrom  #, Boltzmann
 
->>>>>>> 34ff8845
 bohr_magneton = elementary_charge * hbar / (2 * electron_mass)
 bohr = physical_constants['Bohr radius'][0] / angstrom
 eV_au = physical_constants['electron volt-hartree relationship'][0]
 Ang_SI = angstrom
 
-<<<<<<< HEAD
 ###########
 # factors #
 ###########
@@ -100,18 +92,6 @@
 
 def spin(data_K,Efermi,tetra=False,degen_thresh=1e-4,degen_Kramers=False,**kwargs_formula):
     return FermiOcean(frml.Spin(data_K),data_K,Efermi,tetra,fder=0,degen_thresh=degen_thresh,degen_Kramers=degen_Kramers)()
-=======
-fac_ahc = -1e8 * elementary_charge**2 / hbar
-fac_spin_hall = fac_ahc * -0.5
-factor_ohmic = (
-    elementary_charge / Ang_SI
-    / hbar**2  # first, transform to SI, not forgeting hbar in velocities - now in  1/(kg*m^3)
-    * elementary_charge**2
-    * TAU_UNIT  # multiply by a dimensional factor - now in A^2*s^2/(kg*m^3*tau_unit) = S/(m*tau_unit)
-    * 1e-2)  # now in  S/(cm*tau_unit)
-factor_Hall_classic = elementary_charge**2 * Ang_SI / hbar**3  # first, transform to SI, not forgeting hbar in velocities - now in  m/(J*s^3)
-factor_Hall_classic *= elementary_charge**3 / hbar * TAU_UNIT**2  # multiply by a dimensional factor - now in A^3*s^5*cm/(J^2*tau_unit^2) = S/(T*m*tau_unit^2)
-factor_Hall_classic *= 1e-2  #  finally transform to S/(T*cm*tau_unit^2)
 
 
 def cumdos(data_K, Efermi, tetra=False, degen_thresh=1e-4, degen_Kramers=False, **kwargs_formula):
@@ -255,8 +235,6 @@
     # swap axes to be consistent with the eq. (29) of DOI:10.1038/s41524-021-00498-5
     res.data = np.swapaxes(res.data, 1, 2)
     return res
->>>>>>> 34ff8845
-
 
 def Hplus_der(data_K, Efermi, tetra=False, degen_thresh=1e-4, degen_Kramers=False, **kwargs_formula):
     res = FermiOcean(
@@ -271,8 +249,6 @@
     res.data = np.swapaxes(res.data, 1, 2)
     return res
 
-
-<<<<<<< HEAD
 def gme_orb_fsurf(data_K,Efermi,tetra=False,degen_thresh=1e-4,degen_Kramers=False,**kwargs_formula):
     formula_1  = FormulaProduct ( [frml.Morb_Hpm(data_K,sign=+1,**kwargs_formula) ,data_K.covariant('Ham',commader=1)], name='morb_Hpm-vel')
     formula_2  = FormulaProduct ( [frml.Omega(data_K,**kwargs_formula) ,data_K.covariant('Ham',commader=1)], name='berry-vel')
@@ -286,7 +262,13 @@
     D = berry_dipole(data_K,Efermi,tetra=tetra,**kwargs_formula).data/factor_t1_2_0
     tensor_K = - elementary_charge**2/(2*hbar)*(Hp - 2*Efermi[:,None,None]*D  )
     return result.EnergyResult(Efermi,tensor_K,TRodd=False,Iodd=True)
-=======
+
+def gme_orb_test(data_K,Efermi,tetra=False,degen_thresh=1e-4,degen_Kramers=False,**kwargs_formula):
+    Hp = Hplus_der_test(data_K,Efermi,tetra=tetra,**kwargs_formula).data
+    D = berry_dipole_test(data_K,Efermi,tetra=tetra,**kwargs_formula).data
+    tensor_K = - elementary_charge**2/(2*hbar)*(Hp - 2*Efermi[:,None,None]*D  )
+    return result.EnergyResult(Efermi,tensor_K,TRodd=False,Iodd=True)
+
 def Hplus_der_test(data_K, Efermi, tetra=False, degen_thresh=1e-4, degen_Kramers=False, **kwargs_formula):
     res = FermiOcean(
         frml_basic.tildeHGc_d(data_K, sign=+1, **kwargs_formula),
@@ -316,7 +298,6 @@
     res.data = np.swapaxes(res.data, 1, 2) * -elementary_charge**2 / (2 * hbar)
     return res
 
->>>>>>> 34ff8845
 
 def gme_orb(data_K, Efermi, tetra=False, degen_thresh=1e-4, degen_Kramers=False, **kwargs_formula):
     Hp = Hplus_der(data_K, Efermi, tetra=tetra, **kwargs_formula).data
@@ -332,24 +313,13 @@
     return result.EnergyResult(Efermi, tensor_K, TRodd=False, Iodd=True)
 
 
-<<<<<<< HEAD
-def Morb_IC(data_K,Efermi,tetra=False,degen_thresh=1e-4,degen_Kramers=False,**kwargs_formula):
-    fac_morb =  -eV_au/bohr**2
-    return    (
-                FermiOcean(frml.Morb_H(data_K,**kwargs_formula),data_K,Efermi,tetra,fder=0,degen_thresh=degen_thresh,degen_Kramers=degen_Kramers)() 
-            - FermiOcean(frml.Omega(data_K,**kwargs_formula),data_K,Efermi,tetra,fder=0,degen_thresh=degen_thresh,degen_Kramers=degen_Kramers)().mul_array(Efermi) 
-                   )  *  (data_K.cell_volume*fac_morb)
-=======
 def gme_spin_fsurf(data_K, Efermi, tetra=False, degen_thresh=1e-4, degen_Kramers=False, **kwargs_formula):
     formula = FormulaProduct([frml.Spin(data_K), data_K.covariant('Ham', commader=1)], name='spin-vel')
     res = FermiOcean(formula, data_K, Efermi, tetra, fder=1, degen_thresh=degen_thresh, degen_Kramers=degen_Kramers)()
     # swap axes to be consistent with the eq. (30) of DOI:10.1038/s41524-021-00498-5
     res.data = np.swapaxes(res.data, 1, 2) * -bohr_magneton / Ang_SI**2
     return res
->>>>>>> 34ff8845
-
-
-<<<<<<< HEAD
+
 def spin_hall(data_K,Efermi,spin_current_type,tetra=False,degen_thresh=1e-4,degen_Kramers=False,**kwargs_formula):
     return FermiOcean(frml.SpinOmega(data_K,spin_current_type,**kwargs_formula),data_K,Efermi,tetra,fder=0,degen_thresh=degen_thresh,degen_Kramers=degen_Kramers)() * fac_spin_hall
 
@@ -369,7 +339,7 @@
     r""" sigma10tau1 fermi sea"""
     formula =  frml.InvMass(data_K)
     return FermiOcean(formula,data_K,Efermi,tetra,fder=0,degen_thresh=degen_thresh,degen_Kramers=degen_Kramers)()*factor_t1_1_0
-=======
+
 def gme_spin(data_K, Efermi, tetra=False, degen_thresh=1e-4, degen_Kramers=False, **kwargs_formula):
     formula = FormulaProduct([frml.DerSpin(data_K)], name='derspin')
     res = FermiOcean(formula, data_K, Efermi, tetra, fder=0, degen_thresh=degen_thresh, degen_Kramers=degen_Kramers)()
@@ -430,7 +400,6 @@
     formula = frml.InvMass(data_K)
     return FermiOcean(
         formula, data_K, Efermi, tetra, fder=0, degen_thresh=degen_thresh, degen_Kramers=degen_Kramers)() * factor_ohmic
->>>>>>> 34ff8845
 
 def linear_magnetoresistance_fsurf(data_K,Efermi,kpart=None,tetra=False,degen_thresh=1e-4,degen_Kramers=False,**kwargs_formula):
     r""" sigma11tau1 fermi surface"""
@@ -443,7 +412,6 @@
     res.data = res.data.transpose(0,1,3,2)*factor_t1_1_1
     return res
 
-<<<<<<< HEAD
 def linear_magnetoresistance(data_K,Efermi,kpart=None,tetra=False,degen_thresh=1e-4,degen_Kramers=False,**kwargs_formula):
     r""" sigma11tau1 fermi sea (abu) """
     velocity =  data_K.covariant('Ham',commader=1)
@@ -669,6 +637,53 @@
     res.data = res.data*fac_morb_Z*factor_t0_1_0
     return res
 
+def Der3E(data_K, Efermi, tetra=False, degen_thresh=1e-4, degen_Kramers=False, **kwargs_formula):
+    r"""sigma20tau2 f0 """
+    res = FermiOcean(
+        frml.Der3E(data_K, **kwargs_formula),
+        data_K,
+        Efermi,
+        tetra,
+        fder=0,
+        degen_thresh=degen_thresh,
+        degen_Kramers=degen_Kramers)()
+    return res
+
+
+def Der3E_fsurf(data_K, Efermi, tetra=False, degen_thresh=1e-4, degen_Kramers=False, **kwargs_formula):
+    r"""sigma20tau2 first der f0 """
+    formula = FormulaProduct([frml.InvMass(data_K), data_K.covariant('Ham', commader=1)], name='mass-vel')
+    res = FermiOcean(formula, data_K, Efermi, tetra, fder=1, degen_thresh=degen_thresh, degen_Kramers=degen_Kramers)()
+    return res
+
+
+def Der3E_fder2(data_K, Efermi, tetra=False, degen_thresh=1e-4, degen_Kramers=False, **kwargs_formula):
+    r"""sigma20tau2 second der f0 """
+    formula = FormulaProduct(
+        [data_K.covariant('Ham', commader=1),
+         data_K.covariant('Ham', commader=1),
+         data_K.covariant('Ham', commader=1)],
+        name='vel-vel-vel')
+    res = FermiOcean(
+        formula, data_K, Efermi, tetra, fder=2, degen_thresh=degen_thresh, degen_Kramers=degen_Kramers)() * 0.5
+    return res
+
+
+def spin_hall(data_K, Efermi, spin_current_type, tetra=False, degen_thresh=1e-4, degen_Kramers=False, **kwargs_formula):
+    return FermiOcean(
+        frml.SpinOmega(data_K, spin_current_type, **kwargs_formula),
+        data_K,
+        Efermi,
+        tetra,
+        fder=0,
+        degen_thresh=degen_thresh,
+        degen_Kramers=degen_Kramers)() * fac_spin_hall
+
+
+def spin_hall_qiao(data_K, Efermi, tetra=False, degen_thresh=1e-4, degen_Kramers=False, **kwargs_formula):
+    return spin_hall(data_K, Efermi, "qiao", tetra=tetra, **kwargs_formula)
+
+
 def ahc_Z2(data_K,Efermi,kpart=None,tetra=False,degen_thresh=1e-4,degen_Kramers=False,**kwargs_formula):
     r""" sigma10ZZtau0 fermi sea"""
     formula_1  = FormulaProduct ( [frml.Omega(data_K,**kwargs_formula),frml.Morb_Hpm(data_K,sign=+1,**kwargs_formula),frml.Morb_Hpm(data_K,sign=+1,**kwargs_formula)],
@@ -823,54 +838,6 @@
     res.data += res1.data.transpose(0,2,3,4,1) + res2.data.transpose(0,2,3,4,1)
     res.data *= fac_morb_Z*factor_t2_2_0
     return res
-=======
-def Der3E(data_K, Efermi, tetra=False, degen_thresh=1e-4, degen_Kramers=False, **kwargs_formula):
-    r"""sigma20tau2 f0 """
-    res = FermiOcean(
-        frml.Der3E(data_K, **kwargs_formula),
-        data_K,
-        Efermi,
-        tetra,
-        fder=0,
-        degen_thresh=degen_thresh,
-        degen_Kramers=degen_Kramers)()
-    return res
-
-
-def Der3E_fsurf(data_K, Efermi, tetra=False, degen_thresh=1e-4, degen_Kramers=False, **kwargs_formula):
-    r"""sigma20tau2 first der f0 """
-    formula = FormulaProduct([frml.InvMass(data_K), data_K.covariant('Ham', commader=1)], name='mass-vel')
-    res = FermiOcean(formula, data_K, Efermi, tetra, fder=1, degen_thresh=degen_thresh, degen_Kramers=degen_Kramers)()
-    return res
-
-
-def Der3E_fder2(data_K, Efermi, tetra=False, degen_thresh=1e-4, degen_Kramers=False, **kwargs_formula):
-    r"""sigma20tau2 second der f0 """
-    formula = FormulaProduct(
-        [data_K.covariant('Ham', commader=1),
-         data_K.covariant('Ham', commader=1),
-         data_K.covariant('Ham', commader=1)],
-        name='vel-vel-vel')
-    res = FermiOcean(
-        formula, data_K, Efermi, tetra, fder=2, degen_thresh=degen_thresh, degen_Kramers=degen_Kramers)() * 0.5
-    return res
-
-
-def spin_hall(data_K, Efermi, spin_current_type, tetra=False, degen_thresh=1e-4, degen_Kramers=False, **kwargs_formula):
-    return FermiOcean(
-        frml.SpinOmega(data_K, spin_current_type, **kwargs_formula),
-        data_K,
-        Efermi,
-        tetra,
-        fder=0,
-        degen_thresh=degen_thresh,
-        degen_Kramers=degen_Kramers)() * fac_spin_hall
-
-
-def spin_hall_qiao(data_K, Efermi, tetra=False, degen_thresh=1e-4, degen_Kramers=False, **kwargs_formula):
-    return spin_hall(data_K, Efermi, "qiao", tetra=tetra, **kwargs_formula)
->>>>>>> 34ff8845
-
 
 def spin_hall_ryoo(data_K, Efermi, tetra=False, degen_thresh=1e-4, degen_Kramers=False, **kwargs_formula):
     return spin_hall(data_K, Efermi, "ryoo", tetra=tetra, **kwargs_formula)
