--- conflicted
+++ resolved
@@ -100,12 +100,8 @@
             print ("Done in {} s ".format(time()-t0))
 
         K_list=[K for Kyz in K_list for Kz in Kyz for K in Kz if K is not None]
-<<<<<<< HEAD
-        print ("K_list contains {} Irreducible points({}%%) out of initial {}x{}x{}={} grid".format(len(K_list),round(len(K_list)/np.prod(self.div)*100,2),self.div[0],self.div[1],self.div[2],np.prod(self.div)))
-=======
         print ("Done in {} s ".format(time()-t0))
         print ("K_list contains {} Irreducible points({}%) out of initial {}x{}x{}={} grid".format(len(K_list),round(len(K_list)/np.prod(self.div)*100,2),self.div[0],self.div[1],self.div[2],np.prod(self.div)))
->>>>>>> 5fd8d813
         return K_list
 
 
