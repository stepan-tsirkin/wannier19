--- conflicted
+++ resolved
@@ -425,15 +425,6 @@
 
 def is_round(A, prec=1e-14):
     # returns true if all values in A are integers, at least within machine precision
-<<<<<<< HEAD
-    return( np.linalg.norm(A-np.round(A))<prec )
-
-
-def get_angle(sina,cosa):
-    '''Get angle in radian from sin and cos.'''
-    if abs(cosa) > 1.0:
-        cosa = np.round(cosa,decimals=1)
-=======
     return (np.linalg.norm(A - np.round(A)) < prec)
 
 
@@ -441,7 +432,6 @@
     '''Get angle in radian from sin and cos.'''
     if abs(cosa) > 1.0:
         cosa = np.round(cosa, decimals=1)
->>>>>>> 34ff8845
     alpha = np.arccos(cosa)
     if sina < 0.0:
         alpha = 2.0 * np.pi - alpha
