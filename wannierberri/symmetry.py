--- conflicted
+++ resolved
@@ -89,11 +89,7 @@
         return Symmetry((self.R @ other.R) * (self.iInv * other.iInv), self.TR != other.TR)
 
     def __eq__(self, other):
-<<<<<<< HEAD
-        return np.linalg.norm(self.R - other.R) < 1e-14 and self.TR == other.TR and self.Inv == other.Inv
-=======
         return np.linalg.norm(self.R - other.R) < 1e-12 and self.TR == other.TR and self.Inv == other.Inv
->>>>>>> f5881f63
 
     def copy(self):
         return deepcopy(self)
