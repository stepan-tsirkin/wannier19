--- conflicted
+++ resolved
@@ -113,7 +113,6 @@
     adpt_mesh=2,
     adpt_fac=1,
 ):
-<<<<<<< HEAD
     """
     The function to run a calculation. Substitutes the old :func:`~wannierberri.integrate` and :func:`~wannierberri.tabulate`
     and allows to integrate and tabulate in one run.
@@ -160,9 +159,6 @@
     -----
     Results are also printed to ASCII files
     """
-=======
-    """This will be a substitution for integrate() and tabulate(), and mostly is a copy of evaluate()
-      so far let's implement without adaptive refinement (add it later) """
 
     # along a path only tabulating is possible
     if isinstance(grid,Path):
@@ -177,10 +173,6 @@
             symmetrize = False
     else:
         print ("Grid is regular")
-
-    if parallel is None:
-        parallel = Parallel()
->>>>>>> 79e562b5
 
     if file_Klist is not None:
         if not file_Klist.endswith(".pickle"):
