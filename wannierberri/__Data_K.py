--- conflicted
+++ resolved
@@ -101,63 +101,24 @@
 
     def __init__(self,system,dK,grid,Kpoint=None,**parameters):
 #        self.spinors=system.spinors
-<<<<<<< HEAD
         self.system=system
         self.set_parameters(**parameters)
-=======
-        self.iRvec=system.iRvec
-        self.real_lattice=system.real_lattice
-        self.recip_lattice=system.recip_lattice
+
         self.grid=grid
->>>>>>> c0aec616
         self.NKFFT=grid.FFT
         self.select_K=np.ones(self.NKFFT_tot,dtype=bool)
         self.findif=grid.findif
         self.real_lattice = system.real_lattice
-        self.iRvec = system.iRvec
-#        self.cell_volume=self.system.cell_volume
         self.num_wann=self.system.num_wann
         self.Kpoint=Kpoint
         self.nkptot = self.NKFFT[0]*self.NKFFT[1]*self.NKFFT[2]
-#        self.use_wcc_phase=system.use_wcc_phase
-        if self.use_wcc_phase:
-            # if we consistently "ignore" the factor exp(ik*(tj-ti)) bothin the Wannier Hamiltonian, and in the  
-            # thransformation to Hamiltonian gauge, the result will be correct again.
-            # We only need wcc to evaluate "," derivatives (to be used in cRvec_wcc)
-            self.wannier_centers_cart=system.wannier_centers_cart
-        else:
-<<<<<<< HEAD
-            self.wannier_centres_reduced=np.zeros((self.num_wann,3))
-            self.wannier_centres_cart=np.zeros((self.num_wann,3))
-
-
-        self.fft_R_to_k=FFT_R_to_k(self.system.iRvec,self.NKFFT,self.system.num_wann,
-               self.system.wannier_centres_reduced,self.system.real_lattice,
-                numthreads=self.npar_k if self.npar_k>0 else 1,lib=self.fftlib,use_wcc_phase=self.use_wcc_phase)
+        self.wannier_centers_cart=system.wannier_centers_cart
+        self.cRvec_wcc=self.system.cRvec_p_wcc
+
+        self.fft_R_to_k=FFT_R_to_k(self.system.iRvec,self.NKFFT,self.num_wann, numthreads=self.npar_k if self.npar_k>0 else 1,lib=self.fftlib)
         self.poolmap=pool(self.npar_k)[0]
 
-
-        
-        if self.use_wcc_phase:
-            self.cRvec_wcc=self.system.cRvec_p_wcc
-            w_centres_diff = np.array([[j-i for j in self.system.wannier_centres_reduced] for i in self.system.wannier_centres_reduced])
-            self.expdK=np.exp(2j*np.pi*(self.system.iRvec[None,None,:,:] +w_centres_diff[:,:,None,:]).dot(dK))
-        else:
-            self.cRvec_wcc=self.system.cRvec[None,None,:,:]
-            self.expdK=np.exp(2j*np.pi*self.system.iRvec.dot(dK))[None,None,:]
-            print("iRvec shape",self.iRvec.shape,self.system.iRvec.shape)
-        self.Ham_R=system.Ham_R*self.expdK
-=======
-            self.wannier_centers_cart=np.zeros((self.num_wann,3))
-        ## TODO : create the plans externally, one per process 
-        self.fft_R_to_k=FFT_R_to_k(self.iRvec,self.NKFFT,self.num_wann, numthreads=npar if npar>0 else 1,lib=fftlib)
-        self.Emin=system.Emin
-        self.Emax=system.Emax
-        self.poolmap=pool(npar_k)[0]
-
-        expdK=np.exp(2j*np.pi*system.iRvec.dot(dK))[None,None,:]
-        self.HH_R=system.HH_R*expdK
->>>>>>> c0aec616
+        self.expdK=np.exp(2j*np.pi*self.system.iRvec.dot(dK))
         self.dK=dK
         self._bar_quantities = {}
         self._covariant_quantities = {}
@@ -183,10 +144,13 @@
 ###   let's write them explicitly, for better code readability
 ###########################
 
+    @lazy_property.LazyProperty
+    def Ham_R(self):
+        return self.system.Ham_R*self.expdK[None,None,:]
 
     @lazy_property.LazyProperty
     def AA_R(self):
-        return self.system.AA_R*self.expdK[:,:,:,None]
+        return self.system.AA_R*self.expdK[None,None,:,None]
 
     @lazy_property.LazyProperty
     def OO_R(self):
@@ -195,52 +159,52 @@
 
     @lazy_property.LazyProperty
     def BB_R(self):
-        return self.system.BB_R*self.expdK[:,:,:,None]
+        return self.system.BB_R*self.expdK[None,None,:,None]
 
     @lazy_property.LazyProperty
     def CC_R(self):
-        return self.system.CC_R*self.expdK[:,:,:,None]
+        return self.system.CC_R*self.expdK[None,None,:,None]
 
     @lazy_property.LazyProperty
     def CCab_R(self):
         if self._CCab_antisym:
-            CCab = np.zeros( (self.num_wann,self.num_wann,self.nRvec,3,3),dtype = complex )
+            CCab = np.zeros( (self.num_wann,self.num_wann,self.system.nRvec,3,3),dtype = complex )
             CCab[:,:,:,alpha_A,beta_A] =  -0.5j*self.CC_R
             CCab[:,:,:,beta_A,alpha_A] =   0.5j*self.CC_R
             return CCab
         else :
-            return self.system.CCab_R*self.expdK[:,:,:,None,None]
+            return self.system.CCab_R*self.expdK[None,None,:,None,None]
 
     @lazy_property.LazyProperty
     def FF_R(self):
         if self._FF_antisym:
             return self.cRvec_wcc[:,:,:,:,None]* self.AA_R[:,:,:,None,:]
         else :
-            return self.system.FF_R*self.expdK[:,:,:,None,None]
+            return self.system.FF_R*self.expdK[None,None,:,None,None]
 
     @lazy_property.LazyProperty
     def SS_R(self):
-        return self.system.SS_R*self.expdK[:,:,:,None]
+        return self.system.SS_R*self.expdK[None,None,:,None]
 
     @property
     def SH_R(self):
-        return self.system.SH_R*self.expdK[:,:,:,None]
+        return self.system.SH_R*self.expdK[None,None,:,None]
 
     @property
     def SR_R(self):
-        return self.system.SR_R*self.expdK[:,:,:,None,None]
+        return self.system.SR_R*self.expdK[None,None,:,None,None]
 
     @property
     def SA_R(self):
-        return self.system.SA_R*self.expdK[:,:,:,None,None]
+        return self.system.SA_R*self.expdK[None,None,:,None,None]
 
     @property
     def SHA_R(self):
-        return self.system.SHA_R*self.expdK[:,:,:,None,None]
+        return self.system.SHA_R*self.expdK[None,None,:,None,None]
 
     @property
     def SHR_R(self):
-        return self.system.SHR_R*self.expdK[:,:,:,None,None]
+        return self.system.SHR_R*self.expdK[None,None,:,None,None]
 
 ###############################################################
 
@@ -262,71 +226,22 @@
     def diag_w_centers(self):
         '''
         After rotate. U^+ \tau U
-        diagnal matrix of wannier centres delta_ij*tau_i (Cartesian)
+        diagnal matrix of wannier centers delta_ij*tau_i (Cartesian)
         '''
-<<<<<<< HEAD
-        return np.sum(self.UU_K.conj()[:,:,:,None,None] *self.UU_K[:,:,None,:,None]*self.system.wannier_centres_cart[None,:,None,None,:] , axis=1)
-        
-
-    def _R_to_k_H(self,XX_R,der=0,hermitean=True,asym_before=False,asym_after=False,flag=None):
-=======
-        return np.sum(self.UU_K.conj()[:,:,:,None,None] *self.UU_K[:,:,None,:,None]*self.wannier_centers_cart[None,:,None,None,:] , axis=1)
-
-
-    def _R_to_k_H(self,XX_R,der=0,hermitian=True,asym_before=False,asym_after=False):
->>>>>>> c0aec616
+        return np.sum(self.UU_K.conj()[:,:,:,None,None] *self.UU_K[:,:,None,:,None]*self.system.wannier_centers_cart[None,:,None,None,:] , axis=1)
+
+
+    def _R_to_k_H(self,XX_R,der=0,hermitean=True):
         """ converts from real-space matrix elements in Wannier gauge to 
             k-space quantities in k-space. 
             der [=0] - defines the order of comma-derivative 
             hermitean [=True] - consider the matrix hermitean
-            asym_before = True -  takes the antisymmetrc part over the first two cartesian indices before differentiation
-            asym_after = True  - asymmetrize after  differentiation
-<<<<<<< HEAD
-            flag: is a flag indicates if we need additional terms in self.fft_R_to_k under use_wcc_phase. 
-                'None' means no adiditional terms.
-                'AA' means, under use_wcc_phase, FFT of AA_R have an additional term -tau_i.
-                'BB' means, under use_wcc_phase, FFT of AA_R have an additional term -tau_i*HH_k.
-                'CC' means, under use_wcc_phase, FFT of AA_R have an additional term epsilon_{abc} ((tau_j^a - tau_i^a)*B_Hbar_fz^b + 1j*V_H^a*tau_j^b )
-=======
->>>>>>> c0aec616
             WARNING: the input matrix is destroyed, use np.copy to preserve it"""
         
-        def asymmetrize(X,asym):
-            """auxilary function"""
-            if asym  :
-                assert len(X.shape)>=5 , "cannot antisymmetrize less then 2 indices"
-                return X[:,:,:,alpha_A,beta_A]-X[:,:,:,beta_A,alpha_A]
-            else:
-                return X
-        XX_R=asymmetrize(XX_R, asym_before)
         for i in range(der):
             shape_cR = np.shape(self.cRvec_wcc)
             XX_R=1j*XX_R.reshape( (XX_R.shape)+(1,) ) * self.cRvec_wcc.reshape((shape_cR[0],shape_cR[1],self.system.nRvec)+(1,)*len(XX_R.shape[3:])+(3,))
-        XX_R=asymmetrize(XX_R, asym_after)
-        
-<<<<<<< HEAD
-        add_term = 0.0 # additional term under use_wcc_phase=True
-        if self.use_wcc_phase:
-            if flag=='AA':
-                add_term = - self.diag_w_centres
-            elif flag=='BB':
-                add_term = - self.diag_w_centres*self.HH_K[:,:,:,None]
-            elif flag=='CC':
-                add_term = np.sum(
-                        self.B_Hbar_fz[:,:,:,None,beta_A]*self.diag_w_centres[:,None,:,:,alpha_A] 
-                        - self.B_Hbar_fz[:,None,:,:,beta_A]*self.diag_w_centres[:,:,:,None,alpha_A] 
-                        + 1j*self.Xbar('Ham',1)[:,:,:,None,alpha_A]*self.diag_w_centres[:,None,:,:,beta_A]
-                        ,axis=2) - np.sum(
-                        self.B_Hbar_fz[:,:,:,None,alpha_A]*self.diag_w_centres[:,None,:,:,beta_A] 
-                        - self.B_Hbar_fz[:,None,:,:,alpha_A]*self.diag_w_centres[:,:,:,None,beta_A] 
-                        + 1j*self.Xbar('Ham',1)[:,:,:,None,beta_A]*self.diag_w_centres[:,None,:,:,alpha_A]
-                        ,axis=2)
-        res = self._rotate((self.fft_R_to_k( XX_R,hermitean=hermitean))[self.select_K]  )
-        res = res + add_term
-=======
-        res = self._rotate((self.fft_R_to_k( XX_R,hermitian=hermitian))[self.select_K]  )
->>>>>>> c0aec616
-        return res
+        return  self._rotate((self.fft_R_to_k( XX_R,hermitean=hermitean))[self.select_K]  )
 
 #####################
 #  Basic variables  #
@@ -439,12 +354,8 @@
         key = (name,der)
         if key not in self._bar_quantities:
             self._bar_quantities[key] = self._R_to_k_H( getattr(self,name+'_R').copy() , der=der, 
-                    hermitean = (name in ['AA',]) , 
-                    flag = name if der ==0 else None )
+                    hermitean = (name in ['AA',])  )
         return self._bar_quantities[key]
-
-
-
 
     def covariant(self,name,commader=0,gender=0,save = True):
         assert commader*gender==0 , "cannot mix comm and generalized derivatives"
@@ -496,7 +407,6 @@
     def UU_K(self):
         print_my_name_start()
         self.E_K
-<<<<<<< HEAD
         # the following is needed only for testing : 
         if self.random_gauge:
             from scipy.stats import unitary_group
@@ -510,17 +420,6 @@
 #            print ("applied random rotations {} times, average degeneracy is {}-fold".format(cnt,s/max(cnt,1)))
         print_my_name_end()
         return self._UU
-=======
-        return self._R_to_k_H( self.HH_R.copy(), der=1)
-
-    @lazy_property.LazyProperty
-    def Morb_Hbar(self):
-        return self._R_to_k_H( self.CC_R.copy())
-
-    @lazy_property.LazyProperty
-    def Morb_Hbar_diag(self):
-        return np.einsum("klla->kla",self.Morb_Hbar).real
->>>>>>> c0aec616
 
     @lazy_property.LazyProperty
     def D_H(self):
@@ -532,197 +431,6 @@
         return self.Xbar('AA') + 1j*self.D_H
 
 
-    @lazy_property.LazyProperty
-    def B_Hbar(self):
-        print_my_name_start()
-<<<<<<< HEAD
-        _BB_K=self._R_to_k_H( self.BB_R.copy(),hermitean=False,flag='BB')
-        select=(self.E_K<=self.frozen_max)
-        _BB_K[select]=self.E_K[select][:,None,None]*self.Xbar('AA')[select]
-=======
-        _BB_K=self._R_to_k_H( self.BB_R.copy(),hermitian=False)
->>>>>>> c0aec616
-        return _BB_K
-    
-
-    @lazy_property.LazyProperty
-<<<<<<< HEAD
-    def B_Hbarbar(self):
-        print_my_name_start()
-        B= self.B_Hbar-self.Xbar('AA')[:,:,:,:]*self.E_K[:,None,:,None]
-        print_my_name_end()
-        return B
-=======
-    def gdOmegabar(self):
-        dOn= self.Omega_bar_der_rediag.real
-        dOln= (self.Omega_Hbar[:,:,:,:,None].transpose(0,2,1,3,4)*self.D_H[:,:,:,None,:]-self.D_H[:,:,:,None,:].transpose(0,2,1,3,4)*self.Omega_Hbar[:,:,:,:,None]).real
-
-        return dOn,dOln
-
-    @lazy_property.LazyProperty
-    def gdHbar(self):
-        Hbar = self.Morb_Hbar
-        dHn= self.Morb_Hbar_der_diag.real
-        dHln= (Hbar[:,:,:,:,None].transpose(0,2,1,3,4)*self.D_H[:,:,:,None,:]-self.D_H[:,:,:,None,:].transpose(0,2,1,3,4)*Hbar[:,:,:,:,None]).real
-
-        return dHn, dHln
-
-
-    @property
-    def B_Hbarplus_dagger_fz(self):
-        B = self.Btilde_fz
-        A = self.A_Hbar
-        Bplus= (B+A*self.E_K[:,None,:,None]).conj()
-        return Bplus
-    
-    def derOmegaTr(self,op,ed):
-        b=alpha_A
-        c=beta_A
-        N=None
-        Anl = self.A_Hbar.transpose(0,2,1,3)[op:ed]
-        Dnl = self.D_H.transpose(0,2,1,3)[op:ed]
-        dDln = self.gdD_save(op,ed,index='ln')
-        dAln = self.gdAbar(op,ed,index='ln')
-        dOn,dOln = self.gdOmegabar
-
-        o = dOn[op:ed]
-        uo = dOln[op:ed] - 2*((Anl[:,:,:,b,N]*dDln[:,:,:,c,:] + Dnl[:,:,:,b,N]*dAln[:,:,:,c,:]) - (Anl[:,:,:,c,N]*dDln[:,:,:,b,:] + Dnl[:,:,:,c,N]*dAln[:,:,:,b,:]) ).real + 2*( Dnl[:,:,:,b,N]*dDln[:,:,:,c,:]  -  Dnl[:,:,:,c,N]*dDln[:,:,:,b,:]  ).imag
-        del dDln,dAln
-        gc.collect()
-
-        dDlln = self.gdD_save(op,ed,index='lln')
-        dAlln = self.gdAbar(op,ed,index='lln')
-        uuo = -2*((Anl[:,:,N,:,b,N]*dDlln[:,:,:,:,c,:] + Dnl[:,:,N,:,b,N]*dAlln[:,:,:,:,c,:]) - (Anl[:,:,N,:,c,N]*dDlln[:,:,:,:,b,:] + Dnl[:,:,N,:,c,N]*dAlln[:,:,:,:,b,:]) ).real + 2*( Dnl[:,:,N,:,b,N]*dDlln[:,:,:,:,c,:]  -  Dnl[:,:,N,:,c,N]*dDlln[:,:,:,:,b,:]  ).imag
-        del dDlln,dAlln
-        gc.collect()
-        
-        dDlnn= self.gdD_save(op,ed,index='lnn')
-        dAlnn= self.gdAbar(op,ed,index='lnn')
-        uoo = -2*((Anl[:,:,N,:,b,N]*dDlnn[:,:,:,:,c,:] + Dnl[:,:,N,:,b,N]*dAlnn[:,:,:,:,c,:]) - (Anl[:,:,N,:,c,N]*dDlnn[:,:,:,:,b,:] + Dnl[:,:,N,:,c,N]*dAlnn[:,:,:,:,b,:]) ).real + 2*( Dnl[:,:,N,:,b,N]*dDlnn[:,:,:,:,c,:]  -  Dnl[:,:,N,:,c,N]*dDlnn[:,:,:,:,b,:]  ).imag
-        del dDlnn,dAlnn
-        gc.collect()
-        return {'i':o,'oi':uo,'oii':uoo,'ooi':uuo,'E':self.E_K[op:ed]}
-        # sorry for possible confusion. 'i'/'o' stand for inner/outer states 
-        # o/u in the variable names stand for occupied/unoccupied states .
-        # for fermi-sea properties they are the same, but this confusion should be remnoved
-        # by renaming the variables here, and in analogous functions
-        #return {'i':o,'oi':uo,'oii':uoo,'ooi':uuo}
-
-
-    @property
-    def derOmegaTr2(self):
-        data_list=[]
-        for op,ed in self.iter_op_ed:
-            data_list.append(DataIO(self.derOmegaTr(op,ed)).to_sea(degen_thresh=self.degen_thresh))
-        return mergeDataIO(data_list)
-
-
-    def derOmegaTrW(self,op,ed,omega=0):
-        b=alpha_A
-        c=beta_A
-        N=None
-        Anl = (self.A_Hbar+1j*self.D_H).transpose(0,2,1,3)[op:ed]
-        Wmn2=(self.E_K[op:ed,:,N]-self.E_K[op:ed,N,:])**2
-        Vmn=self.V_H[op:ed,:,N,:]-self.V_H[op:ed,N,:,:]
-        frac    =  Wmn2/(Wmn2-omega**2)
-        delfrac = -Vmn*(Wmn2 +omega**2)/(Wmn2-omega**2)**2
-
-        dDln= self.gdD_save(op,ed,index='ln')
-        dAln= self.gdAbar(op,ed,index='ln')
-        dAln +=1j*dDln
-        del dDln
-        gc.collect()
-        uo = dOln - 2*((Anl[:,:,:,b,N]*dDln[:,:,:,c,:] + Dnl[:,:,:,b,N]*dAln[:,:,:,c,:]) - (Anl[:,:,:,c,N]*dDln[:,:,:,b,:] + Dnl[:,:,:,c,N]*dAln[:,:,:,b,:]) ).real + 2*( Dnl[:,:,:,b,N]*dDln[:,:,:,c,:]  -  Dnl[:,:,:,c,N]*dDln[:,:,:,b,:]  ).imag
-        del dAln
-        gc.collect()
-
-        dDlln= self.gdD_save(op,ed,index='lln')
-        dAlln= self.gdAbar(op,ed,index='lln')
-        dAlln +=1j*dDlln
-        del dDlln
-        gc.collect()
-        uuo = -2*((Anl[:,:,N,:,b,N]*dDlln[:,:,:,:,c,:] + Dnl[:,:,N,:,b,N]*dAlln[:,:,:,:,c,:]) - (Anl[:,:,N,:,c,N]*dDlln[:,:,:,:,b,:] + Dnl[:,:,N,:,c,N]*dAlln[:,:,:,:,b,:]) ).real + 2*( Dnl[:,:,N,:,b,N]*dDlln[:,:,:,:,c,:]  -  Dnl[:,:,N,:,c,N]*dDlln[:,:,:,:,b,:]  ).imag
-        del dAlln
-        gc.collect()
-        
-        dDlnn= self.gdD_save(op,ed,index='lnn')
-        dAlnn= self.gdAbar(op,ed,index='lnn')
-        dAlnn+=1j*dDlnn
-        del dDlnn
-        uoo = -2*((Anl[:,:,N,:,b,N]*dDlnn[:,:,:,:,c,:] + Dnl[:,:,N,:,b,N]*dAlnn[:,:,:,:,c,:]) - (Anl[:,:,N,:,c,N]*dDlnn[:,:,:,:,b,:] + Dnl[:,:,N,:,c,N]*dAlnn[:,:,:,:,b,:]) ).real + 2*( Dnl[:,:,N,:,b,N]*dDlnn[:,:,:,:,c,:]  -  Dnl[:,:,N,:,c,N]*dDlnn[:,:,:,:,b,:]  ).imag
-        del dAlln
-        gc.collect()
-        return {'i':o,'oi':uo,'oii':uoo,'ooi':uuo,'E':self.E_K[op:ed]}
-
-    def derHplusTr(self,op,ed):
-        b=alpha_A
-        c=beta_A
-        N=None
-        E=self.E_K[op:ed]
-        dHn, dHln = self.gdHbar
-        dOn,dOln = self.gdOmegabar
-        dHn,dHln,dOn,dOln=dHn[op:ed],dHln[op:ed],dOn[op:ed],dOln[op:ed]
-        Onn = self.Omega_Hbar.transpose(0,2,1,3)[op:ed]
-        V = self.V_H[op:ed]
-        Bplus = self.B_Hbarplus_dagger_fz[op:ed]
-        Dln = self.D_H[op:ed]
-        Dnl = self.D_H.transpose(0,2,1,3)[op:ed]
-        
-        
-        o =(dHn + dOn*E[:,:,N,N]).real
-        oo =(Onn[:,:,:,:,N]*V[:,:,:,N,:]).real
-        uo =(dHln + dOln*E[:,N,:,N,N]).real
-        dBPln = self.gdBbarplus_fz(op,ed,index='ln')
-        dDln = self.gdD_save(op,ed,index='ln')
-        uo += -2*((Bplus[:,:,:,b,N]*dDln[:,:,:,c,:] + Dnl[:,:,:,b,N]*dBPln[:,:,:,c,:] ) - (Bplus[:,:,:,c,N]*dDln[:,:,:,b,:] + Dnl[:,:,:,c,N]*dBPln[:,:,:,b,:])).real
-        uo += 2*(E[:,:,N,N,N] + E[:,N,:,N,N])*( Dnl[:,:,:,b,N]*dDln[:,:,:,c,:]  -  Dnl[:,:,:,c,N]*dDln[:,:,:,b,:]  ).imag
-        
-        dBPlln = self.gdBbarplus_fz(op,ed,index='lln')
-        dDlln = self.gdD_save(op,ed,index='lln')
-        uuo = -2*((Bplus[:,:,N,:,b,N]*dDlln[:,:,:,:,c,:] + Dnl[:,:,N,:,b,N]*dBPlln[:,:,:,:,c,:]) - (Bplus[:,:,N,:,c,N]*dDlln[:,:,:,:,b,:] + Dnl[:,:,N,:,c,N]*dBPlln[:,:,:,:,b,:])).real
-        uuo +=2*(E[:,:,N,N,N,N] + E[:,N,N,:,N,N])*( Dnl[:,:,N,:,b,N]*dDlln[:,:,:,:,c,:]  -  Dnl[:,:,N,:,c,N]*dDlln[:,:,:,:,b,:]  ).imag
-        uuo += (Dnl[:,:,N,:,b,N]*V[:,:,:,N,N,:]*Dln[:,N,:,:,c,N] - Dnl[:,:,N,:,c,N]*V[:,:,:,N,N,:]*Dln[:,N,:,:,b,N] ).imag
-        del dBPlln,dDlln
-        gc.collect()
-
-        dBPlnn = self.gdBbarplus_fz(op,ed,index='lnn')
-        dDlnn= self.gdD_save(op,ed,index='lnn')
-        uoo = -2*((Bplus[:,:,N,:,b,N]*dDlnn[:,:,:,:,c,:] + Dnl[:,:,N,:,b,N]*dBPlnn[:,:,:,:,c,:]) - (Bplus[:,:,N,:,c,N]*dDlnn[:,:,:,:,b,:] + Dnl[:,:,N,:,c,N]*dBPlnn[:,:,:,:,b,:])).real
-        uoo +=2*(E[:,:,N,N,N,N] + E[:,N,N,:,N,N])*( Dnl[:,:,N,:,b,N]*dDlnn[:,:,:,:,c,:]  -  Dnl[:,:,N,:,c,N]*dDlnn[:,:,:,:,b,:]  ).imag
-        uoo += (Dnl[:,:,N,:,b,N]*Dln[:,:,:,N,c,N]*V[:,N,:,:,N,:] - Dnl[:,:,N,:,c,N]*Dln[:,:,:,N,b,N]*V[:,N,:,:,N,:]).imag
-        del dBPlnn,dDlnn
-        gc.collect()
-        return {'i':o,'ii':oo,'oi':uo,'oii':uoo,'ooi':uuo,'E':self.E_K[op:ed]}
-    
-    
-    
-    @property
-    def derHplusTr2(self):
-        data_list=[]
-        for op,ed in self.iter_op_ed:
-            data_list.append(DataIO(self.derHplusTr(op,ed)).to_sea(degen_thresh=self.degen_thresh))
-        return mergeDataIO(data_list)
-
-
-
-
-    @lazy_property.LazyProperty
-    def A_Hbar(self):
-        return self._R_to_k_H(self.AA_R.copy())
-
-    @lazy_property.LazyProperty
-    def A_H(self):
-        '''Generalized Berry connection matrix, A^(H) as defined in eqn. (25) of 10.1103/PhysRevB.74.195118.'''
-        return self.A_Hbar + 1j*self.D_H
-
-    @lazy_property.LazyProperty
-    def A_Hbar_der(self):
-        return  self._R_to_k_H(self.AA_R.copy(), der=1) 
-
-    @lazy_property.LazyProperty
-    def S_H(self):
-        return  self._R_to_k_H( self.SS_R.copy() )
->>>>>>> c0aec616
 
 
     def _shc_B_H_einsum_opt(self, C, A, B):
@@ -747,211 +455,3 @@
         return (self.delE_K[:,np.newaxis,:,:,np.newaxis]*self.Xbar('SS')[:,:,:,np.newaxis,:] +
             self.E_K[:,np.newaxis,:,np.newaxis,np.newaxis]*shc_K_H[:,:,:,:,:] - shc_L_H)
 #end SHC
-
-<<<<<<< HEAD
-=======
-    @lazy_property.LazyProperty
-    def delS_H(self):
-        """d_b S_a """
-        return self._R_to_k_H( self.SS_R.copy(), der=1,hermitian=True )
-
-    @lazy_property.LazyProperty
-    def delS_H_rediag(self):
-#  d_b S_a
-        return np.einsum("knnab->knab",self.delS_H).real
-
-    @lazy_property.LazyProperty
-    def Omega_Hbar(self):
-        print_my_name_start()
-        return  -self._R_to_k_H( self.AA_R, der=1, asym_after=True) 
-
-    @lazy_property.LazyProperty
-    def B_Hbar(self):
-        print_my_name_start()
-        _BB_K=self._R_to_k_H( self.BB_R.copy(),hermitian=False)
-        select=(self.E_K<=self.frozen_max)
-        _BB_K[select]=self.E_K[select][:,None,None]*self.A_Hbar[select]
-        return _BB_K
-    
-    @lazy_property.LazyProperty
-    def B_Hbar_der(self):
-        _BB_K=self._R_to_k_H( self.BB_R.copy(), der=1,hermitian=False)
-        return _BB_K
-
-    @lazy_property.LazyProperty
-    def B_Hbarbar(self):
-        print_my_name_start()
-        B= self.B_Hbar-self.A_Hbar[:,:,:,:]*self.E_K[:,None,:,None]
-        print_my_name_end()
-        return B
-        
-
-
-    @lazy_property.LazyProperty
-    def Omega_Hbar_E(self):
-         print_my_name_start()
-         return np.einsum("km,kmma->kma",self.E_K,self.Omega_Hbar).real
-
-
-
-    @lazy_property.LazyProperty
-    def A_E_A(self):
-         print_my_name_start()
-         return np.einsum("kn,knma,kmna->kmna",self.E_K,self.A_Hbar[:,:,:,alpha_A],self.A_Hbar[:,:,:,beta_A]).imag
-
-
-
-
-#  for effective mass
-    @lazy_property.LazyProperty
-    def Db_Va_re(self):
-         print_my_name_start()
-         return (self.D_H[:,:,:,None,:]*self.V_H.transpose(0,2,1,3)[:,:,:,:,None]  - 
-                   self.D_H.transpose(0,2,1,3)[:,:,:,None,:]  *self.V_H[:,:,:,:,None]
-                   ).real
-
-#  for spin derivative
-    @lazy_property.LazyProperty
-    def Db_Sa_re(self):
-         print_my_name_start()
-         return (self.D_H[:,:,:,None,:]*self.S_H.transpose(0,2,1,3)[:,:,:,:,None]  - 
-                   self.D_H.transpose(0,2,1,3)[:,:,:,None,:]  *self.S_H[:,:,:,:,None]
-                   ).real
-               
-
-
-    @lazy_property.LazyProperty
-    def D_B(self):
-         print_my_name_start()
-         tmp=self.D_H.transpose((0,2,1,3))
-         return ( (tmp[:,:,:,alpha_A] * self.B_Hbar[:,:,:,beta_A ]).real-
-                  (tmp[:,:,:,beta_A ] * self.B_Hbar[:,:,:,alpha_A]).real  )
-
-
-
-
-    @lazy_property.LazyProperty
-    def D_E_A(self):
-         print_my_name_start()
-         return np.array([
-                  np.einsum("n,nma,mna->mna",ee,aa[:,:,alpha_A],dh[:,:,beta_A ]).real+
-                  np.einsum("n,mna,nma->mna",ee,aa[:,:,beta_A ],dh[:,:,alpha_A]).real 
-                    for ee,aa,dh in zip(self.E_K,self.A_Hbar,self.D_H)])
-         
-    @lazy_property.LazyProperty
-    def D_E_D(self):
-         print_my_name_start()
-         X=-np.einsum("km,knma,kmna->kmna",self.E_K,self.D_H[:,:,:,alpha_A],self.D_H[:,:,:,beta_A ]).imag
-         return (   X,-X.transpose( (0,2,1,3) ) )    #-np.einsum("km,knma,kmna->kmna",self.E_K,self.D_H[:,:,:,alpha_A],self.D_H[:,:,:,beta_A ]).imag ,
-
-
-
-    @lazy_property.LazyProperty
-    def Omega_bar_der(self):
-        print_my_name_start()
-        _OOmega_K =  self.fft_R_to_k( (
-                        self.AA_R[:,:,:,alpha_A]*self.cRvec_wcc[:,:,:,beta_A ] -     
-                        self.AA_R[:,:,:,beta_A ]*self.cRvec_wcc[:,:,:,alpha_A])[:,:,:,:,None]*self.cRvec_wcc[:,:,:,None,:]   , hermitian=True)
-        return self._rotate(_OOmega_K)
-
-    @lazy_property.LazyProperty
-    def Omega_bar_der_rediag(self):
-        return np.einsum("knnad->knad",self.Omega_bar_der).real
-
-    @lazy_property.LazyProperty
-    def Omega_bar_D_re(self):
-        return (self.Omega_Hbar.transpose(0,2,1,3)[:,:,:,:,None]*self.D_H[:,:,:,None,:]).real
-
-    def fermiSurface_findif(self, dataIO):
-        r"""returns a dataIO object containing data to besummed by fermisea2 module to get 
-           the fermi surface integral :  :math:` \int [dk]  (  Q * (-\partial_k f) )`
-           where dataIO is the data to evaluate the fermi-sea integral of quantity Q
-        """
-        result={}
-        for k,v in dataIO.items():
-            if k=='E':
-                result['E']=np.vstack([dataIO['E'][neigh] for neigh  in  self.findif.neighbours])
-            else:
-                result[k]=np.vstack([-wk*dataIO[k][...,None]*bk[...,:] for wk,bk in  zip(self.findif.wk,self.findif.bk_cart)])
-            print ("Shape of <{}> is {}".format(k,result[k].shape))
-        return result
-
-    @property
-    def berry_dipole_findif(self):
-        return self.fermiSurface_findif(self.Omega)
-
-##  properties directly accessed by fermisea2 
-    @property
-    def berry_dipole_findif(self):
-        return self.fermiSurface_findif(self.Omega)
-
-    @property
-    def berry_dipole_findif2(self):
-        return self.fermiSurface_findif(self.Omega2)
-
-    @property
-    def Omega2(self):
-        return DataIO(self.Omega).to_sea(degen_thresh=self.degen_thresh)
-
-
-    @property
-    def Omega(self):
-        oi=( (self.D_H[:,:,:,alpha_A].transpose((0,2,1,3))*self.A_Hbar[:,:,:,beta_A]).real+
-                (self.D_H[:,:,:,beta_A]*self.A_Hbar[:,:,:,alpha_A].transpose((0,2,1,3))).real  ) 
-        oi+=(-self.D_H[:,:,:,beta_A]*self.D_H[:,:,:,alpha_A].transpose((0,2,1,3))).imag
-        i=np.einsum("kiia->kia",self.Omega_Hbar).real
-        return {'i':i ,'oi': - 2*oi ,'E':self.E_K}
-
-    @property
-    def Ohmic(self):
-        return {'i':self.del2E_H_diag,'oi':self.Db_Va_re,'E':self.E_K}
-
-    @property
-    def gyroKspin(self):
-        return {'i':self.delS_H_rediag,'oi':self.Db_Sa_re,'E':self.E_K}
-
-    @property
-    def SpinTot(self):
-        return {'i':self.S_H_rediag,'E':self.E_K}
-
-
-    @lazy_property.LazyProperty
-    def T_BmEA(self):
-        print_my_name_start()
-        t = self.diag_w_centers
-        BEA = self.B_Hbar - self.E_K[:,:,None,None]*self.A_Hbar
-        return -(t[:,:,:,alpha_A]*BEA[:,:,:,beta_A].swapaxes(1,2) - t[:,:,:,beta_A]*BEA[:,:,:,alpha_A].swapaxes(1,2) ).imag
-
-   
-    def Hplusminus(self,sign,evalJ0=True,evalJ1=True,evalJ2=True):
-        assert sign in (1,-1) , "sign should be +1 or -1"
-        from collections import defaultdict
-        res = defaultdict( lambda : 0)
-        res['E']=self.E_K
-        if evalJ0:
-            if sign==1:
-                res['ii']+=-2*self.A_E_A
-            res['i']+=self.Morb_Hbar_diag + sign*self.Omega_Hbar_E
-        if evalJ1:
-            res['oi']+=-2*(self.D_B+sign*self.D_E_A)
-        if evalJ2:
-            C,D=self.D_E_D
-            res['oi']+=-2*(C+sign*D)
-        if self.use_wcc_phase:
-            res['ii']+=2*self.T_BmEA
-        return  res
-
-    #def Hplus(self,evalJ0=True,evalJ1=True,evalJ2=True):
-    #    return self.Hplusminus(+1,evalJ0=evalJ0,evalJ1=evalJ1,evalJ2=evalJ2)
-    def Hplus(self,evalJ0=True,evalJ1=True,evalJ2=True):
-        return self.Hplusminus(+1,evalJ0=evalJ0,evalJ1=evalJ1,evalJ2=evalJ2)
-
-    def Hminus(self,evalJ0=True,evalJ1=True,evalJ2=True):
-        return self.Hplusminus(-1,evalJ0=evalJ0,evalJ1=evalJ1,evalJ2=evalJ2)
-
-
-def merge_dataIO(data_list):
-    return { key:np.stack([data[key] for key in data],axis=0) for key in  
-                  set([key for data in data_list for key in data.keys()])  }
-
->>>>>>> c0aec616
