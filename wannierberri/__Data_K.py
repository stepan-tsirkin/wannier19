#                                                            #
# This file is distributed as part of the WannierBerri code  #
# under the terms of the GNU General Public License. See the #
# file `LICENSE' in the root directory of the WannierBerri   #
# distribution, or http://www.gnu.org/copyleft/gpl.txt       #
#                                                            #
# The WannierBerri code is hosted on GitHub:                 #
# https://github.com/stepan-tsirkin/wannier-berri            #
#                     written by                             #
#           Stepan Tsirkin, University of Zurich             #
#                                                            #
#------------------------------------------------------------


## TODO : maybe to make some lazy_property's not so lazy to save some memory
import numpy as np
import lazy_property

from .__system import System
from .__utility import  print_my_name_start,print_my_name_end,einsumk, fourier_R_to_k, alpha_A,beta_A
   
class Data_K(System):
<<<<<<< HEAD
    def __init__(self,system,dK=None,NKFFT=None,Kpoint=None):
        self.spinors=system.spinors
=======
    def __init__(self,system,dK=None,NKFFT=None):
#        self.spinors=system.spinors
>>>>>>> f8125502
        self.iRvec=system.iRvec
        self.real_lattice=system.real_lattice
        self.recip_lattice=system.recip_lattice
        self.NKFFT=system.NKFFT if NKFFT is None else NKFFT
        self.Kpoint=Kpoint
        self.num_wann=system.num_wann
        self.frozen_max=system.frozen_max
        self.random_gauge=system.random_gauge
        self.degen_thresh=system.degen_thresh
        if dK is not None:
            expdK=np.exp(2j*np.pi*self.iRvec.dot(dK))
            self.dK=dK
        else:
            expdK=np.ones(self.nRvec)
            self.dK=np.zeros(3)
 
        self.HH_R=system.HH_R[:,:,:]*expdK[None,None,:]
        
        for X in ['AA','BB','CC','SS']:
            XR=X+'_R'
            hasXR='has_'+X+'_R'
            vars(self)[XR]=None
            vars(self)[hasXR]=False
            if XR in vars(system):
              if vars(system)[XR] is not  None:
                vars(self)[XR]=vars(system)[XR]*expdK[None,None,:,None]
                vars(self)[hasXR]=True


###   For testing it is disabled now:
#        print ("WARNING : for testing AA_Hbar is disabled !!!!")
#        self.AA_R[:,:,:,:]*=0.



    def _rotate(self,mat):
        print_my_name_start()
        return  np.array([a.dot(b).dot(c) for a,b,c in zip(self.UUH_K,mat,self.UU_K)])


    def _rotate_vec(self,mat):
        print_my_name_start()
        res=np.array(mat)
        for i in range(res.shape[-1]):
            res[:,:,:,i]=self._rotate(mat[:,:,:,i])
        print_my_name_start()
        return res

    def _rotate_mat(self,mat):
        print_my_name_start()
        res=np.array(mat)
        for j in range(res.shape[-1]):
            res[:,:,:,:,j]=self._rotate_vec(mat[:,:,:,:,j])
        print_my_name_start()
        return res


    @lazy_property.LazyProperty
    def nbands(self):
        return self.HH_R.shape[0]


    @lazy_property.LazyProperty
    def kpoints_all(self):
        dkx,dky,dkz=1./self.NKFFT
        return np.array([self.dK-np.array([ix*dkx,iy*dky,iz*dkz]) 
          for ix in range(self.NKFFT[0])
              for iy in range(self.NKFFT[1])
                  for  iz in range(self.NKFFT[2])])%1


    @lazy_property.LazyProperty
    def NKFFT_tot(self):
        return np.prod(self.NKFFT)


#    defining sets of degenerate states.  
    @lazy_property.LazyProperty
    def degen(self):
            A=[np.where(E[1:]-E[:-1]>self.degen_thresh)[0]+1 for E in self.E_K ]
            A=[ [0,]+list(a)+[len(E)] for a,E in zip(A,self.E_K) ]
            return [[(ib1,ib2) for ib1,ib2 in zip(a,a[1:]) ]    for a,e in zip(A,self.E_K)]


    @lazy_property.LazyProperty
    def true_degen(self):
            A=[np.where(E[1:]-E[:-1]>self.degen_thresh)[0]+1 for E in self.E_K ]
            A=[ [0,]+list(a)+[len(E)] for a,E in zip(A,self.E_K) ]
            return [[(ib1,ib2) for ib1,ib2 in deg if ib2-ib1>1]  for deg in self.degen]


    @lazy_property.LazyProperty
    def E_K_degen(self):
        return [np.array([np.mean(E[ib1:ib2]) for ib1,ib2 in deg]) for deg,E in zip(self.degen,self.E_K)]

    @lazy_property.LazyProperty
    def vel_nonabelian(self):
        return [ [0.5*(S[ib1:ib2,ib1:ib2]+S[ib1:ib2,ib1:ib2].transpose((1,0,2)).conj()) for ib1,ib2 in deg] for S,deg in zip(self.V_H,self.degen)]


### TODO : check if it is really gaufge-covariant in case of isolated degeneracies
    @lazy_property.LazyProperty
    def mass_nonabelian(self):
        return [ [S[ib1:ib2,ib1:ib2]
                   +sum(np.einsum("mla,lnb->mnab",X,Y) 
                    for ibl1,ibl2 in (([  (0,ib1)]  if ib1>0 else [])+ ([  (ib2,self.num_wann)]  if ib2<self.num_wann else []))
                     for X,Y in [
                     (-D[ib1:ib2,ibl1:ibl2,:],V[ibl1:ibl2,ib1:ib2,:]),
                     (+V[ib1:ib2,ibl1:ibl2,:],D[ibl1:ibl2,ib1:ib2,:]),
                              ])       for ib1,ib2 in deg]
                     for S,D,V,deg in zip( self.del2E_H,self.D_H,self.V_H,self.degen) ]


    @lazy_property.LazyProperty
    def spin_nonabelian(self):
        return [ [S[ib1:ib2,ib1:ib2] for ib1,ib2 in deg] for S,deg in zip(self.S_H,self.degen)]


##  TODO: When it works correctly - think how to optimize it
    @lazy_property.LazyProperty
    def Berry_nonabelian(self):
        print_my_name_start()
        sbc=[(+1,alpha_A,beta_A),(-1,beta_A,alpha_A)]
        res= [ [ O[ib1:ib2,ib1:ib2,:]-1j*sum(s*np.einsum("mla,lna->mna",A[ib1:ib2,ib1:ib2,b],A[ib1:ib2,ib1:ib2,c]) for s,b,c in sbc) 
               +sum(s*np.einsum("mla,lna->mna",X,Y) 
                   for ibl1,ibl2 in (([  (0,ib1)]  if ib1>0 else [])+ ([  (ib2,self.num_wann)]  if ib2<self.num_wann else []))
                     for s,b,c in sbc
                    for X,Y in [(-D[ib1:ib2,ibl1:ibl2,b],A[ibl1:ibl2,ib1:ib2,c]),(-A[ib1:ib2,ibl1:ibl2,b],D[ibl1:ibl2,ib1:ib2,c]),
                                       (-1j*D[ib1:ib2,ibl1:ibl2,b],D[ibl1:ibl2,ib1:ib2,c])]
                           )
                        for ib1,ib2 in deg]
                     for O,A,D,deg in zip( self.Omega_Hbar,self.A_Hbar,self.D_H,self.degen ) ] 
        print_my_name_end()
        return res


    @lazy_property.LazyProperty
    def Berry_nonabelian_ext1(self):
        print_my_name_start()
        sbc=[(+1,alpha_A,beta_A),(-1,beta_A,alpha_A)]
        res= [ [ O[ib1:ib2,ib1:ib2,:]-1j*sum(s*np.einsum("mla,lna->mna",A[ib1:ib2,ib1:ib2,b],A[ib1:ib2,ib1:ib2,c]) for s,b,c in sbc) 
                        for ib1,ib2 in deg]
                     for O,A,D,deg in zip( self.Omega_Hbar,self.A_Hbar,self.D_H,self.degen ) ] 
        print_my_name_end()
        return res

    @lazy_property.LazyProperty
    def Berry_nonabelian_ext2(self):
        print_my_name_start()
        sbc=[(+1,alpha_A,beta_A),(-1,beta_A,alpha_A)]
        res= [ [ 
               +sum(s*np.einsum("mla,lna->mna",X,Y) 
                   for ibl1,ibl2 in (([  (0,ib1)]  if ib1>0 else [])+ ([  (ib2,self.num_wann)]  if ib2<self.num_wann else []))
                     for s,b,c in sbc
                    for X,Y in [(-D[ib1:ib2,ibl1:ibl2,b],A[ibl1:ibl2,ib1:ib2,c]),(-A[ib1:ib2,ibl1:ibl2,b],D[ibl1:ibl2,ib1:ib2,c]),
                                       ]
                           )
                        for ib1,ib2 in deg]
                     for O,A,D,deg in zip( self.Omega_Hbar,self.A_Hbar,self.D_H,self.degen ) ] 
        print_my_name_end()
        return res



    @lazy_property.LazyProperty
    def Berry_nonabelian_D(self):
        print_my_name_start()
        sbc=[(+1,alpha_A,beta_A),(-1,beta_A,alpha_A)]
        res= [ [ -1j*sum(s*np.einsum("mla,lna->mna",A[ib1:ib2,ib1:ib2,b],A[ib1:ib2,ib1:ib2,c]) for s,b,c in sbc) 
               +sum(s*np.einsum("mla,lna->mna",X,Y) 
                   for ibl1,ibl2 in (([  (0,ib1)]  if ib1>0 else [])+ ([  (ib2,self.num_wann)]  if ib2<self.num_wann else []))
                     for s,b,c in sbc
                    for X,Y in [ (-1j*D[ib1:ib2,ibl1:ibl2,b],D[ibl1:ibl2,ib1:ib2,c]) , ]
                           )
                        for ib1,ib2 in deg]
                     for A,D,deg in zip( self.A_Hbar,self.D_H,self.degen ) ] 
        print_my_name_end()
        return res


##  TODO: When it works correctly - think how to optimize it
    @lazy_property.LazyProperty
    def Morb_nonabelian(self):
        print_my_name_start()
        sbc=[(+1,alpha_A,beta_A),(-1,beta_A,alpha_A)]
        Morb=[ [ M[ib1:ib2,ib1:ib2,:]-e*O[ib1:ib2,ib1:ib2,:]
               +sum(s*np.einsum("mla,lna->mna",X,Y) 
                   for ibl1,ibl2 in (([  (0,ib1)]  if ib1>0 else [])+ ([  (ib2,self.num_wann)]  if ib2<self.num_wann else []))
                     for s,b,c in sbc
                    for X,Y in [
                    (-D[ib1:ib2,ibl1:ibl2,b],B[ibl1:ibl2,ib1:ib2,c]),
                    (-B.transpose((1,0,2)).conj()[ib1:ib2,ibl1:ibl2,b],D[ibl1:ibl2,ib1:ib2,c]),
                         (-1j*V[ib1:ib2,ibl1:ibl2,b],D[ibl1:ibl2,ib1:ib2,c]),
                              ]
                           )
                        for (ib1,ib2),e in zip(deg,E)]
                     for M,O,A,B,D,V,deg,E,EK in zip( self.Morb_Hbar,self.Omega_Hbar,self.A_Hbar,self.B_Hbarbar,self.D_H,self.V_H,self.degen,self.E_K_degen,self.E_K) ]
        print_my_name_end()
        return Morb

        
    @lazy_property.LazyProperty
    def HH_K(self):
        return fourier_R_to_k(self.HH_R,self.iRvec,self.NKFFT,hermitian=True)

    @lazy_property.LazyProperty
    def E_K(self):
        print_my_name_start()
        EUU=[np.linalg.eigh(Hk) for Hk in self.HH_K]
        E_K=np.array([euu[0] for euu in EUU])
        self._UU =np.array([euu[1] for euu in EUU])
        print_my_name_end()
        return E_K

    @lazy_property.LazyProperty
#    @property
    def UU_K(self):
        print_my_name_start()
        self.E_K
        if self.random_gauge:
            from scipy.stats import unitary_group
            cnt=0
            s=0
            for ik,deg in enumerate(self.true_degen):
                for ib1,ib2 in deg:
                    self._UU[ik,:,ib1:ib2]=self._UU[ik,:,ib1:ib2].dot( unitary_group.rvs(ib2-ib1) )
                    cnt+=1
                    s+=ib2-ib1
#            print ("applied random rotations {} times, average degeneracy is {}-fold".format(cnt,s/max(cnt,1)))
        print_my_name_end()
        return self._UU

    @lazy_property.LazyProperty
    def UUH_K(self):
        print_my_name_start()
        res=self.UU_K.conj().transpose((0,2,1))
        print_my_name_end()
        return res 



    @lazy_property.LazyProperty
    def delE_K(self):
        print_my_name_start()
        delE_K = np.einsum("klla->kla",self.V_H)
        check=np.abs(delE_K).imag.max()
        if check>1e-10: raiseruntimeError ( "The band derivatives have considerable imaginary part: {0}".format(check) )
        return delE_K.real


    @lazy_property.LazyProperty
    def del2E_H(self):
        print_my_name_start()
        del2HH= -self.HH_R[:,:,:,None,None]*self.cRvec[None,None,:,None,:]*self.cRvec[None,None,:,:,None]
        del2HH = fourier_R_to_k(del2HH,self.iRvec,self.NKFFT,hermitian=True)
        return self._rotate_mat(del2HH)

    @lazy_property.LazyProperty
    def del2E_H_diag(self):
        return np.einsum("knnab->knab",self.del2E_H).real


    @lazy_property.LazyProperty
    def del2E_K(self):
        print_my_name_start()
        del2HH= -self.HH_R[:,:,:,None,None]*self.cRvec[None,None,:,None,:]*self.cRvec[None,None,:,:,None]
        del2HH = fourier_R_to_k(del2HH,self.iRvec,self.NKFFT,hermitian=True)
        del2HH=self._rotate_mat(del2HH)
        del2E_K = np.array([del2HH[:,i,i,:,:] for i in range(del2HH.shape[1])]).transpose( (1,0,2,3) )
        check=np.abs(del2E_K).imag.max()
        if check>1e-10: raiseruntimeError( "The second band derivatives have considerable imaginary part: {0}".format(check) )
        return delE2_K.real




    @lazy_property.LazyProperty
    def dEig_inv(self):
        dEig_threshold=1e-14
        dEig=self.E_K[:,:,None]-self.E_K[:,None,:]
        select=abs(dEig)<dEig_threshold
        dEig[select]=dEig_threshold
        dEig=1./dEig
        dEig[select]=0.
        return dEig


    @lazy_property.LazyProperty
    def D_H(self):
            return -self.V_H*self.dEig_inv[:, :,:,None]


    @lazy_property.LazyProperty
    def V_H(self):
        print_my_name_start()
        self.E_K
        delHH_R=1j*self.HH_R[:,:,:,None]*self.cRvec[None,None,:,:]
        delHH_K= fourier_R_to_k(delHH_R,self.iRvec,self.NKFFT,hermitian=True)
        return self._rotate_vec(delHH_K)

    @lazy_property.LazyProperty
    def Morb_Hbar(self):
        print_my_name_start()
        _CC_K=fourier_R_to_k( self.CC_R,self.iRvec,self.NKFFT)
        return self._rotate_vec( _CC_K )


    @lazy_property.LazyProperty
    def Morb_Hbar_diag(self):
        return np.einsum("klla->kla",self.Morb_Hbar).real


    @lazy_property.LazyProperty
    def D_H_sq(self):
         print_my_name_start()
         return  (-self.D_H[:,:,:,beta_A]*self.D_H[:,:,:,alpha_A].transpose((0,2,1,3))).imag



    @lazy_property.LazyProperty
    def gdD(self):
# evaluates tildeD  as three terms : gdD1[k,n,l,a,b] , gdD1[k,n,n',l,a,b] ,  gdD2[k,n,l',l,a,b] 
# which after summing over l',n' will give the generalized derivative

        dDnl=-self.del2E_H*self.dEig_inv[:,:,:,None,None]
        dDnnl= self.V_H[:, :,:,None, :,None]*self.D_H[:, None,:,:,None, :]
        dDnll=-self.D_H[:, :,:,None, :,None]*self.V_H[:, None,:,:,None, :]
        
        dDnnl=-(dDnnl+dDnnl.transpose(0,1,2,3,5,4))*self.dEig_inv[:,:,None,:  ,None,None]
        dDnll=-(dDnll+dDnll.transpose(0,1,2,3,5,4))*self.dEig_inv[:,:,None,:  ,None,None]
       
        return dDnl.transpose(0,2,1,3,4),dDnnl.transpose(0,3,2,1,4,5),dDnll.transpose(0,3,2,1,4,5)


    @lazy_property.LazyProperty
    def D_gdD(self):
        dDnl,dDnnl,dDnll=self.gdD
        D=self.D_H
        b=alpha_A
        c=beta_A
        N=None
        
        uo= (D[:, :,:,  b,N] * dDnl [:, :,:,    c,:]  -  D[:, :,:,  c,N] * dDnl [:, :,:,     b,:] ).imag
        uuo=(D[:, :,N,:,b,N] * dDnll[:, :,:,:,  c,:]  -  D[:, :,N,:,c,N] * dDnll[:, :,:,:,   b,:] ).imag
        uoo=(D[:, :,N,:,b,N] * dDnnl[:, :,:,:,  c,:]  -  D[:, :,N,:,c,N] * dDnnl[:, :,:,:,   b,:] ).imag
  
        return uo,uoo,uuo


    @lazy_property.LazyProperty
    def D_gdD_old(self):
        Vln=self.V_H
        Vnl=Vln.transpose(0,2,1,3)
        W=self.del2E_H
        b=alpha_A
        c=beta_A
        N=None

# p= n' or l'
        Vnlb = Vnl[:, :,N,:,  b,N]
        Vnlc = Vnl[:, :,N,:,  c,N]
        Vlpc = Vln[:, :,:,N,  c,N]
        Vlpb = Vln[:, :,:,N,  b,N]
        Vlpd = Vln[:, :,:,N,  N,:]
        Vpnd = Vln[:, N,:,:,  N,:]
        Vpnb = Vln[:, N,:,:,  b,N]
        Vpnc = Vln[:, N,:,:,  c,N]

        TMP=(self.dEig_inv**2)[:,:,None,:,None,None]*( Vnlb*(Vlpc*Vpnd+Vlpd*Vpnc) -  Vnlc*(Vlpb*Vpnd+Vlpd*Vpnb) ).imag

        return ( self.dEig_inv[:,:,:,None,None]**2*
                       (Vnl[:,:,:,b,None]*W[:,:,:,c,:] - Vnl[:,:,:,c,None]*W[:,:,:,b,:] ).imag , 
                self.dEig_inv[:,:,:,None,None,None]*TMP, 
               -self.dEig_inv[:,None,:,:,None,None]*TMP  )




    @lazy_property.LazyProperty
    def A_gdD(self):
        print_my_name_start()
        dDnl,dDnnl,dDnll=self.gdD
        A=self.A_Hbar
        b=alpha_A
        c=beta_A
        N=None
        
        uo=  (A[:, :,:,  b,N] * dDnl [:, :,:,    c,:]  -  A[:, :,:,  c,N] * dDnl [:, :,:,     b,:] ).real
        uuo= (A[:, :,N,:,b,N] * dDnll[:, :,:,:,  c,:]  -  A[:, :,N,:,c,N] * dDnll[:, :,:,:,   b,:] ).real
        uoo= (A[:, :,N,:,b,N] * dDnnl[:, :,:,:,  c,:]  -  A[:, :,N,:,c,N] * dDnnl[:, :,:,:,   b,:] ).real
  
        return uo,uoo,uuo


    @lazy_property.LazyProperty
    def DdA_DAD_DDA(self):
        print_my_name_start()
        Dln=self.D_H
        Dnl=Dln.transpose(0,2,1,3)
        A=self.A_Hbar
        dA=self.A_Hbar_der
        b=alpha_A
        c=beta_A
        N=None
        uo  =  (   dA[:,:,:,b,:]*Dnl[:,:,:,c,N]  -  dA[:,:,:,c,:]*Dnl[:,:,:,b,N]).real 
        uuo =  (( Dnl[:, :,N,:, c] * A[:, :,:,N,b]  - Dnl[:, :,N,:, b] * A[:, :,:,N,c] )[:, :,:,:, :,N] *  Dln[:, N,:,:, N,:]).real
        uoo = -(( Dnl[:, :,N,:, c] * A[:, N,:,:,b]  - Dnl[:, :,N,:, b] * A[:, N,:,:,c] )[:, :,:,:, :,N] *  Dln[:, :,:,N, N,:]).real
        return uo,uoo,uuo






    @lazy_property.LazyProperty
    def A_Hbar(self):
        print_my_name_start()
        _AA_K=fourier_R_to_k( self.AA_R,self.iRvec,self.NKFFT,hermitian=True)
        return self._rotate_vec( _AA_K )

    @lazy_property.LazyProperty
    def A_H(self):
        '''Generalized Berry connection matrix, A^(H) as defined in eqn. (25) of 10.1103/PhysRevB.74.195118.'''
        print_my_name_start()
        return self.A_Hbar + 1j*self.D_H

    @lazy_property.LazyProperty
    def A_Hbar_der(self):
        print_my_name_start()
        _AA_K=fourier_R_to_k( 1j*self.AA_R[:,:,:,:,None]*self.cRvec[None,None,:,None,:],self.iRvec,self.NKFFT,hermitian=True)
        return self._rotate_mat( _AA_K )



    @lazy_property.LazyProperty
    def S_H(self):
        print_my_name_start()
        _SS_K=fourier_R_to_k( self.SS_R,self.iRvec,self.NKFFT)
        return self._rotate_vec( _SS_K )

    @lazy_property.LazyProperty
    def delS_H(self):
#  d_b S_a
        print_my_name_start()
        delSS_R=1j*self.SS_R[:,:,:,:,None]*self.cRvec[None,None,:,None,:]
        delSS_K= fourier_R_to_k(delSS_R,self.iRvec,self.NKFFT,hermitian=True)
        return self._rotate_mat(delSS_K)

    @lazy_property.LazyProperty
    def delS_H_rediag(self):
#  d_b S_a
        return np.einsum("knnab->knab",self.delS_H).real


    @lazy_property.LazyProperty
    def Omega_Hbar(self):
        print_my_name_start()
        _OOmega_K =  fourier_R_to_k( -1j*(
                        self.AA_R[:,:,:,alpha_A]*self.cRvec[None,None,:,beta_A ] -
                        self.AA_R[:,:,:,beta_A ]*self.cRvec[None,None,:,alpha_A])   , self.iRvec, self.NKFFT,hermitian=True )
        return self._rotate_vec(_OOmega_K)


    @lazy_property.LazyProperty
    def B_Hbar(self):
        print_my_name_start()
        _BB_K=fourier_R_to_k( self.BB_R,self.iRvec,self.NKFFT)
        _BB_K=self._rotate_vec( _BB_K )
        select=(self.E_K<=self.frozen_max)
        _BB_K[select]=self.E_K[select][:,None,None]*self.A_Hbar[select]
        return _BB_K

    @lazy_property.LazyProperty
    def B_Hbarbar(self):
        print_my_name_start()
        B= self.B_Hbar-self.A_Hbar[:,:,:,:]*self.E_K[:,None,:,None]
        print_my_name_end()
        return B
        


    @lazy_property.LazyProperty
    def Omega_Hbar_E(self):
         print_my_name_start()
         return np.einsum("km,kmma->kma",self.E_K,self.Omega_Hbar).real

    @lazy_property.LazyProperty
    def Omega_Hbar_diag(self):
        print_my_name_start()
        return  np.einsum("kiia->kia",self.Omega_Hbar).real


    @lazy_property.LazyProperty
    def A_E_A(self):
         print_my_name_start()
         return np.einsum("kn,knma,kmna->kmna",self.E_K,self.A_Hbar[:,:,:,alpha_A],self.A_Hbar[:,:,:,beta_A]).imag



    @lazy_property.LazyProperty
    def D_A(self):
         print_my_name_start()
         return ( (self.D_H[:,:,:,alpha_A].transpose((0,2,1,3))*self.A_Hbar[:,:,:,beta_A]).real+
               (self.D_H[:,:,:,beta_A]*self.A_Hbar[:,:,:,alpha_A].transpose((0,2,1,3))).real  )

#  for effective mass
    @lazy_property.LazyProperty
    def Db_Va_re(self):
         print_my_name_start()
         return (self.D_H[:,:,:,None,:]*self.V_H.transpose(0,2,1,3)[:,:,:,:,None]  - 
                   self.D_H.transpose(0,2,1,3)[:,:,:,None,:]  *self.V_H[:,:,:,:,None]
                   ).real

#  for spin derivative
    @lazy_property.LazyProperty
    def Db_Sa_re(self):
         print_my_name_start()
         return (self.D_H[:,:,:,None,:]*self.S_H.transpose(0,2,1,3)[:,:,:,:,None]  - 
                   self.D_H.transpose(0,2,1,3)[:,:,:,None,:]  *self.S_H[:,:,:,:,None]
                   ).real
               


    @lazy_property.LazyProperty
    def D_B(self):
         print_my_name_start()
         tmp=self.D_H.transpose((0,2,1,3))
         return ( (tmp[:,:,:,alpha_A] * self.B_Hbar[:,:,:,beta_A ]).real-
                  (tmp[:,:,:,beta_A ] * self.B_Hbar[:,:,:,alpha_A]).real  )




    @lazy_property.LazyProperty
    def D_E_A(self):
         print_my_name_start()
         return np.array([
                  np.einsum("n,nma,mna->mna",ee,aa[:,:,alpha_A],dh[:,:,beta_A ]).real+
                  np.einsum("n,mna,nma->mna",ee,aa[:,:,beta_A ],dh[:,:,alpha_A]).real 
                    for ee,aa,dh in zip(self.E_K,self.A_Hbar,self.D_H)])
         
    @lazy_property.LazyProperty
    def D_E_D(self):
         print_my_name_start()
         X=-np.einsum("km,knma,kmna->kmna",self.E_K,self.D_H[:,:,:,alpha_A],self.D_H[:,:,:,beta_A ]).imag
         return (   X,-X.transpose( (0,2,1,3) ) )    #-np.einsum("km,knma,kmna->kmna",self.E_K,self.D_H[:,:,:,alpha_A],self.D_H[:,:,:,beta_A ]).imag ,


    @lazy_property.LazyProperty
    def SSUU_K(self):
        return self.S_H


    @lazy_property.LazyProperty
    def FF_K_rediag(self):
        print_my_name_start()
        _FF_K=fourier_R_to_k( self.FF_R,self.iRvec,self.NKFFT)
        return np.einsum("kmm->km",_FF_K).imag

    @lazy_property.LazyProperty
    def SSUU_K_rediag(self):
        print_my_name_start()
        _SS_K=fourier_R_to_k( self.SS_R,self.iRvec,self.NKFFT)
        _SS_K=self._rotate_vec( _SS_K )
        return np.einsum("kmma->kma",_SS_K).real

    


    @lazy_property.LazyProperty
    def Omega_bar_der(self):
        print_my_name_start()
        _OOmega_K =  fourier_R_to_k( (
                        self.AA_R[:,:,:,alpha_A]*self.cRvec[None,None,:,beta_A ] -     
                        self.AA_R[:,:,:,beta_A ]*self.cRvec[None,None,:,alpha_A])[:,:,:,:,None]*self.cRvec[None,None,:,None,:]   , self.iRvec, self.NKFFT,hermitian=True )
        return self._rotate_mat(_OOmega_K)

    @lazy_property.LazyProperty
    def Omega_bar_der_rediag(self):
        return np.einsum("knnad->knad",self.Omega_bar_der).real

    @lazy_property.LazyProperty
    def Omega_bar_D_re(self):
        return (self.Omega_Hbar.transpose(0,2,1,3)[:,:,:,:,None]*self.D_H[:,:,:,None,:]).real

    @lazy_property.LazyProperty
    def Omega_gender(self):
        "external term 1"
        O=np.einsum("knnad->knad",self.Omega_bar_der).real
        UO=2*self.Omega_bar_D_re

        dDnl,dDnnl,dDnll=self.gdD
        D=self.D_H
        A=self.A_Hbar
        b=alpha_A
        c=beta_A
        N=None
        

        "internal  term "
        UO+=-2*(D[:, :,:,  b,N] * dDnl [:, :,:,    c,:]  -  D[:, :,:,  c,N] * dDnl [:, :,:,     b,:] ).imag
        UOO=-2*(D[:, :,N,:,b,N] * dDnnl[:, :,:,:,  c,:]  -  D[:, :,N,:,c,N] * dDnnl[:, :,:,:,   b,:] ).imag
        UUO=-2*(D[:, :,N,:,b,N] * dDnll[:, :,:,:,  c,:]  -  D[:, :,N,:,c,N] * dDnll[:, :,:,:,   b,:] ).imag

        "external  term 2"
        UO +=2*(A[:, :,:,  b,N] * dDnl [:, :,:,    c,:]  -  A[:, :,:,  c,N] * dDnl [:, :,:,     b,:] ).real
        UOO+=2*(A[:, :,N,:,b,N] * dDnnl[:, :,:,:,  c,:]  -  A[:, :,N,:,c,N] * dDnnl[:, :,:,:,   b,:] ).real
        UUO+=2*(A[:, :,N,:,b,N] * dDnll[:, :,:,:,  c,:]  -  A[:, :,N,:,c,N] * dDnll[:, :,:,:,   b,:] ).real


        Dln=self.D_H
        Dnl=Dln.transpose(0,2,1,3)
        dA=self.A_Hbar_der

        UO +=  2*(   dA[:,:,:,b,:]*Dnl[:,:,:,c,N]  -  dA[:,:,:,c,:]*Dnl[:,:,:,b,N]).real 
        UOO+= -2*(( Dnl[:, :,N,:, c] * A[:, N,:,:,b]  - Dnl[:, :,N,:, b] * A[:, N,:,:,c] )[:, :,:,:, :,N] *  Dln[:, :,:,N, N,:]).real
        UUO+=  2*(( Dnl[:, :,N,:, c] * A[:, :,:,N,b]  - Dnl[:, :,N,:, b] * A[:, :,:,N,c] )[:, :,:,:, :,N] *  Dln[:, N,:,:, N,:]).real

        return O,UO,UOO,UUO

##  properties directly accessed by fermisea2 

    @property
    def gdOmega(self):
        O,UO,UOO,UUO=self.Omega_gender
        return {'i':O,'oi':UO,'oii':UOO,'ooi':UUO}

    @property 
    def Omega(self):
        return {'i':self.Omega_Hbar_diag,'oi': - 2* (self.D_A+self.D_H_sq )}

    @property
    def Ohmic(self):
        return {'i':self.del2E_H_diag,'oi':self.Db_Va_re}

    @property
    def gyroKspin(self):
        return {'i':self.delS_H_rediag,'oi':self.Db_Sa_re}

    @property
    def SpinTot(self):
        return {'i':self.SSUU_K_rediag}


    def Hplus(self,evalJ0=True,evalJ1=True,evalJ2=True):
        from collections import defaultdict
        res = defaultdict( lambda : 0)
        if evalJ0:
            res['i']+=self.Morb_Hbar_diag + self.Omega_Hbar_E
        if evalJ1:
            res['oi']+=-2*(self.D_B+self.D_E_A)
        if evalJ2:
            C,D=self.D_E_D
            res['oi']+=-2*(C+D)
        return  res
<|MERGE_RESOLUTION|>--- conflicted
+++ resolved
@@ -20,13 +20,8 @@
 from .__utility import  print_my_name_start,print_my_name_end,einsumk, fourier_R_to_k, alpha_A,beta_A
    
 class Data_K(System):
-<<<<<<< HEAD
     def __init__(self,system,dK=None,NKFFT=None,Kpoint=None):
-        self.spinors=system.spinors
-=======
-    def __init__(self,system,dK=None,NKFFT=None):
 #        self.spinors=system.spinors
->>>>>>> f8125502
         self.iRvec=system.iRvec
         self.real_lattice=system.real_lattice
         self.recip_lattice=system.recip_lattice
