--- conflicted
+++ resolved
@@ -31,15 +31,14 @@
 class Data_K():
     default_parameters =  {
                     'frozen_max': -np.Inf,
-                    'random_gauge':False,
-                    'degen_thresh':-1 ,
                     'delta_fz':0.1,
-                    'ksep': 50 ,
                     'Emin': -np.Inf ,
                     'Emax': np.Inf ,
                     'use_wcc_phase':False,
                     'fftlib' : 'fftw',
                     'npar_k' : 1 
+                    'random_gauge':False,
+                    'degen_thresh_random_gauge':1e-4 ,
                        }
 
     __doc__ = """
@@ -50,12 +49,10 @@
     frozen_max : float
         position of the upper edge of the frozen window. Used in the evaluation of orbital moment. But not necessary. 
         If not specified, attempts to read this value from system. Othewise set to  ``{frozen_max}``
-    degen_thresh : float
-        threshold to consider bands as degenerate. Used in calculation of Fermi-surface integrals. Default: ``{degen_thresh}``
     random_gauge : bool
         applies random unitary rotations to degenerate states. Needed only for testing, to make sure that gauge covariance is preserved. Default: ``{random_gauge}``
-    ksep: int
-        separate k-point into blocks with size ksep to save memory when summing internal bands matrix. Working on gyotropic_Korb and berry_dipole. Default: ``{ksep}``
+    degen_thresh_random_gauge : float
+        threshold to consider bands as degenerate for random_gauge Default: ``{degen_thresh_random_gauge}``
     delta_fz:float
         size of smearing for B matrix with frozen window, from frozen_max-delta_fz to frozen_max. Default: ``{delta_fz}``
     """ .format(**default_parameters)
@@ -173,7 +170,6 @@
                 mat[...,i]=self._rotate(mat[...,i])
             return mat
 
-<<<<<<< HEAD
     @lazy_property.LazyProperty
     def diag_w_centres(self):
         '''
@@ -182,8 +178,6 @@
         '''
         return np.sum(self.UU_K.conj()[:,:,:,None,None] *self.UU_K[:,:,None,:,None]*self.system.wannier_centres_cart[None,:,None,None,:] , axis=1)
         
-=======
->>>>>>> 416ebc99
 
     def _R_to_k_H(self,XX_R,der=0,hermitian=True,asym_before=False,asym_after=False,flag=None):
         """ converts from real-space matrix elements in Wannier gauge to 
@@ -251,32 +245,6 @@
     def NKFFT_tot(self):
         return np.prod(self.NKFFT)
 
-#    defining sets of degenerate states.  
-    @lazy_property.LazyProperty
-    def degen(self):
-            A=[np.where(E[1:]-E[:-1]>self.degen_thresh)[0]+1 for E in self.E_K ]
-            A=[ [0,]+list(a)+[len(E)] for a,E in zip(A,self.E_K) ]
-            return [[(ib1,ib2) for ib1,ib2 in zip(a,a[1:]) ]    for a,e in zip(A,self.E_K)]
-
-    def degen_groups(self,ik,degen_thresh):
-            A=[np.where(E[1:]-E[:-1]>degen_thresh)[0]+1 for E in self.E_K ]
-            A=[ [0,]+list(a)+[len(E)] for a,E in zip(A,self.E_K) ]
-            return [[(ib1,ib2) for ib1,ib2 in zip(a,a[1:]) ]    for a,e in zip(A,self.E_K)]
-
-    @lazy_property.LazyProperty
-    def true_degen(self):
-            A=[np.where(E[1:]-E[:-1]>self.degen_thresh)[0]+1 for E in self.E_K ]
-            A=[ [0,]+list(a)+[len(E)] for a,E in zip(A,self.E_K) ]
-            return [[(ib1,ib2) for ib1,ib2 in deg if ib2-ib1>1]  for deg in self.degen]
-
-    @lazy_property.LazyProperty
-    def E_K_degen(self):
-        return [np.array([np.mean(E[ib1:ib2]) for ib1,ib2 in deg]) for deg,E in zip(self.degen,self.E_K)]
-
-    @lazy_property.LazyProperty
-    def degen_dic(self):
-        return [np.array([np.mean(E[ib1:ib2]) for ib1,ib2 in deg]) for deg,E in zip(self.degen,self.E_K)]
-
     @lazy_property.LazyProperty
     def tetraWeights(self):
         return TetraWeights(self.E_K,self.E_K_corners)
@@ -301,76 +269,7 @@
                res[ik-op][add.max()]=self.E_K[ik,add.max()]
         return res
 
-<<<<<<< HEAD
-
-    def Berry_nonabelian_W(self,homega):
-        if not hasattr(self,'Berry_nonabelian_W_calculated'):
-            self.Berry_nonabelian_W_calculated= {}
-        if homega not in self.Berry_nonabelian_W_calculated:
-            self.Berry_nonabelian_W_calculated[homega]= self.calculate_Berry_nonabelian_W(homega)
-        return self.Berry_nonabelian_W_calculated[homega]
-
-### todo : check what is the correct "nonabelian" formulation
-    def calculate_Berry_nonabelian_W(self,homega):
-        print_my_name_start()
-        wnl2=(self.E_K[:,:,None]-self.E_K[:,None,:])**2
-        A_H_W=(wnl2/(wnl2-homega**2))[:,:,:,None]*self.A_H
-        sbc=[(+1,alpha_A,beta_A),(-1,beta_A,alpha_A)]
-        res= [ [  0.5j*sum(s*np.einsum("mla,lna->mna",X,Y) 
-                   for ibl1,ibl2 in (([  (0,ib1)]  if ib1>0 else [])+ ([  (ib2,self.system.num_wann)]  if ib2<self.system.num_wann else []))
-                     for s,b,c in sbc
-                    for X,Y in [(Aw[ib1:ib2,ibl1:ibl2,b],A[ibl1:ibl2,ib1:ib2,c]),(A[ib1:ib2,ibl1:ibl2,b],Aw[ibl1:ibl2,ib1:ib2,c])]
-                           )
-                        for ib1,ib2 in deg]
-                     for Aw,A,deg in zip( A_H_W,self.A_H,self.degen ) ] 
-        print_my_name_end()
-        return res
-
-
-
-
-    @lazy_property.LazyProperty
-    def Berry_nonabelian_ext1(self):
-        print_my_name_start()
-        sbc=[(+1,alpha_A,beta_A),(-1,beta_A,alpha_A)]
-        res= [ [ O[ib1:ib2,ib1:ib2,:]-1j*sum(s*np.einsum("mla,lna->mna",A[ib1:ib2,ib1:ib2,b],A[ib1:ib2,ib1:ib2,c]) for s,b,c in sbc) 
-                        for ib1,ib2 in deg]
-                     for O,A,D,deg in zip( self.Omega_Hbar,self.A_Hbar,self.D_H,self.degen ) ] 
-        print_my_name_end()
-        return res
-
-    @lazy_property.LazyProperty
-    def Berry_nonabelian_ext2(self):
-        print_my_name_start()
-        sbc=[(+1,alpha_A,beta_A),(-1,beta_A,alpha_A)]
-        res= [ [ 
-               +sum(s*np.einsum("mla,lna->mna",X,Y) 
-                   for ibl1,ibl2 in (([  (0,ib1)]  if ib1>0 else [])+ ([  (ib2,self.nb_selected)]  if ib2<self.nb_selected else []))
-                     for s,b,c in sbc
-                    for X,Y in [(-D[ib1:ib2,ibl1:ibl2,b],A[ibl1:ibl2,ib1:ib2,c]),(-A[ib1:ib2,ibl1:ibl2,b],D[ibl1:ibl2,ib1:ib2,c]),
-                                       ]
-                           )
-                        for ib1,ib2 in deg]
-                     for O,A,D,deg in zip( self.Omega_Hbar,self.A_Hbar,self.D_H,self.degen ) ] 
-        print_my_name_end()
-        return res
-
-
-
-    @lazy_property.LazyProperty
-    def Berry_nonabelian_D(self):
-        print_my_name_start()
-        sbc=[(+1,alpha_A,beta_A),(-1,beta_A,alpha_A)]
-        res= [ [ -1j*sum(s*np.einsum("mla,lna->mna",A[ib1:ib2,ib1:ib2,b],A[ib1:ib2,ib1:ib2,c]) for s,b,c in sbc) 
-               +sum(s*np.einsum("mla,lna->mna",X,Y) 
-                   for ibl1,ibl2 in (([  (0,ib1)]  if ib1>0 else [])+ ([  (ib2,self.nb_selected)]  if ib2<self.nb_selected else []))
-                     for s,b,c in sbc
-                    for X,Y in [ (-1j*D[ib1:ib2,ibl1:ibl2,b],D[ibl1:ibl2,ib1:ib2,c]) , ]
-                           )
-                        for ib1,ib2 in deg]
-                     for A,D,deg in zip( self.A_Hbar,self.D_H,self.degen ) ] 
-        print_my_name_end()
-=======
+
     def get_bands_in_range_groups(self,emin,emax,op=0,ed=None,degen_thresh=-1,sea=False):
 #        get_bands_in_range(emin,emax,Eband,degen_thresh=-1,Ebandmin=None,Ebandmax=None)
         if ed is None: ed=self.NKFFT_tot
@@ -389,13 +288,8 @@
                 if bandmax>0:
                     weights[(0,bandmax)]=-np.Inf
             res.append( weights )
->>>>>>> 416ebc99
         return res
 
-    @lazy_property.LazyProperty
-    def iter_op_ed(self):
-        it=list(range(0,self.NKFFT_tot,self.ksep))+[self.NKFFT_tot]
-        return list(zip(it,it[1:]))
 ###################################################
 #  Basis variables and their standard derivatives #
 ###################################################
@@ -465,6 +359,13 @@
         dEig[select]=0.
         return dEig
 
+#    defining sets of degenerate states - needed only for testing with random_gauge
+    @lazy_property.LazyProperty
+    def degen(self):
+            A=[np.where(E[1:]-E[:-1]>self.degen_thresh_random_gauge)[0]+1 for E in self.E_K ]
+            A=[ [0,]+list(a)+[len(E)] for a,E in zip(A,self.E_K) ]
+            return [[(ib1,ib2) for ib1,ib2 in zip(a,a[1:]) if ib2-ib1>1 ]    for a in A ]
+
     @lazy_property.LazyProperty
     def UU_K(self):
         print_my_name_start()
@@ -474,7 +375,7 @@
             from scipy.stats import unitary_group
             cnt=0
             s=0
-            for ik,deg in enumerate(self.true_degen):
+            for ik,deg in enumerate(self.true):
                 for ib1,ib2 in deg:
                     self._UU[ik,:,ib1:ib2]=self._UU[ik,:,ib1:ib2].dot( unitary_group.rvs(ib2-ib1) )
                     cnt+=1
@@ -528,7 +429,7 @@
     @lazy_property.LazyProperty
     def Omega_Hbar(self):
         print_my_name_start()
-        return  -self._R_to_k_H( self.AA_R, der=1, asym_after=True) 
+        return  -self._R_to_k_H( self.AA_R, der=1, asym_after=True)
 
     @lazy_property.LazyProperty
     def Omega_bar_der(self):
@@ -588,158 +489,3 @@
             self.E_K[:,np.newaxis,:,np.newaxis,np.newaxis]*shc_K_H[:,:,:,:,:] - shc_L_H)
 #end SHC
 
-    @lazy_property.LazyProperty
-    def diag_w_centres(self):
-        '''
-        After rotate. U^+ \tau U
-        Wannier Gauge.
-        diagnal matrix of wannier centres delta_ij*tau_i (Cartesian)
-        '''
-        return np.sum(self.UU_K.conj()[:,:,:,None,None] *self.UU_K[:,:,None,:,None]*self.wannier_centres_cart[None,:,None,None,:] , axis=1)
-
-
-#############
-#  Abelian  #
-#############
-    @lazy_property.LazyProperty
-    def vel_nonabelian(self):
-         return [ [0.5*(S[ib1:ib2,ib1:ib2]+S[ib1:ib2,ib1:ib2].transpose((1,0,2)).conj()) for ib1,ib2 in deg] for S,deg in zip(self.V_H,self.degen)]
-
-
-### TODO : check if it is really gaufge-covariant in case of isolated degeneracies
-    @lazy_property.LazyProperty
-    def mass_nonabelian(self):
-        return [ [S[ib1:ib2,ib1:ib2]
-                   +sum(np.einsum("mla,lnb->mnab",X,Y) 
-                    for ibl1,ibl2 in (([  (0,ib1)]  if ib1>0 else [])+ ([  (ib2,self.nb_selected)]  if ib2<self.nb_selected else []))
-                     for X,Y in [
-                     (-D[ib1:ib2,ibl1:ibl2,:],V[ibl1:ibl2,ib1:ib2,:]),
-                     (+V[ib1:ib2,ibl1:ibl2,:],D[ibl1:ibl2,ib1:ib2,:]),
-                              ])       for ib1,ib2 in deg]
-                     for S,D,V,deg in zip( self.del2E_H,self.D_H,self.V_H,self.degen) ]
-
-
-    @lazy_property.LazyProperty
-    def mass_nonabelian_(self,ik,ib):
-        return [ [S[ib1:ib2,ib1:ib2]
-                   +sum(np.einsum("mla,lnb->mnab",X,Y) 
-                    for ibl1,ibl2 in (([  (0,ib1)]  if ib1>0 else [])+ ([  (ib2,self.nb_selected)]  if ib2<self.nb_selected else []))
-                     for X,Y in [
-                     (-D[ib1:ib2,ibl1:ibl2,:],V[ibl1:ibl2,ib1:ib2,:]),
-                     (+V[ib1:ib2,ibl1:ibl2,:],D[ibl1:ibl2,ib1:ib2,:]),
-                              ])       for ib1,ib2 in deg]
-                     for S,D,V,deg in zip( self.del2E_H,self.D_H,self.V_H,self.degen) ]
-
-
-
-    @lazy_property.LazyProperty
-    def spin_nonabelian(self):
-        return [ [S[ib1:ib2,ib1:ib2] for ib1,ib2 in deg] for S,deg in zip(self.S_H,self.degen)]
-
-
-##  TODO: When it works correctly - think how to optimize it
-    @lazy_property.LazyProperty
-    def Berry_nonabelian(self):
-        print_my_name_start()
-        sbc=[(+1,alpha_A,beta_A),(-1,beta_A,alpha_A)]
-        res= [ [ O[ib1:ib2,ib1:ib2,:]-1j*sum(s*np.einsum("mla,lna->mna",A[ib1:ib2,ib1:ib2,b],A[ib1:ib2,ib1:ib2,c]) for s,b,c in sbc) 
-               +sum(s*np.einsum("mla,lna->mna",X,Y) 
-                   for ibl1,ibl2 in (([  (0,ib1)]  if ib1>0 else [])+ ([  (ib2,self.nb_selected)]  if ib2<self.nb_selected else []))
-                     for s,b,c in sbc
-                    for X,Y in [(-D[ib1:ib2,ibl1:ibl2,b],A[ibl1:ibl2,ib1:ib2,c]),(-A[ib1:ib2,ibl1:ibl2,b],D[ibl1:ibl2,ib1:ib2,c]),
-                                       (-1j*D[ib1:ib2,ibl1:ibl2,b],D[ibl1:ibl2,ib1:ib2,c])]
-                           )
-                        for ib1,ib2 in deg]
-                     for O,A,D,deg in zip( self.Omega_Hbar,self.A_Hbar,self.D_H,self.degen ) ] 
-        print_my_name_end()
-        return res
-
-    def Berry_nonabelian_W(self,homega):
-        if not hasattr(self,'Berry_nonabelian_W_calculated'):
-            self.Berry_nonabelian_W_calculated= {}
-        if homega not in self.Berry_nonabelian_W_calculated:
-            self.Berry_nonabelian_W_calculated[homega]= self.calculate_Berry_nonabelian_W(homega)
-        return self.Berry_nonabelian_W_calculated[homega]
-
-### todo : check what is the correct "nonabelian" formulation
-    def calculate_Berry_nonabelian_W(self,homega):
-        print_my_name_start()
-        wnl2=(self.E_K[:,:,None]-self.E_K[:,None,:])**2
-        A_H_W=(wnl2/(wnl2-homega**2))[:,:,:,None]*self.A_H
-        sbc=[(+1,alpha_A,beta_A),(-1,beta_A,alpha_A)]
-        res= [ [  0.5j*sum(s*np.einsum("mla,lna->mna",X,Y) 
-                   for ibl1,ibl2 in (([  (0,ib1)]  if ib1>0 else [])+ ([  (ib2,self.num_wann)]  if ib2<self.num_wann else []))
-                     for s,b,c in sbc
-                    for X,Y in [(Aw[ib1:ib2,ibl1:ibl2,b],A[ibl1:ibl2,ib1:ib2,c]),(A[ib1:ib2,ibl1:ibl2,b],Aw[ibl1:ibl2,ib1:ib2,c])]
-                           )
-                        for ib1,ib2 in deg]
-                     for Aw,A,deg in zip( A_H_W,self.A_H,self.degen ) ] 
-        print_my_name_end()
-        return res
-
-    @lazy_property.LazyProperty
-    def Berry_nonabelian_ext1(self):
-        print_my_name_start()
-        sbc=[(+1,alpha_A,beta_A),(-1,beta_A,alpha_A)]
-        res= [ [ O[ib1:ib2,ib1:ib2,:]-1j*sum(s*np.einsum("mla,lna->mna",A[ib1:ib2,ib1:ib2,b],A[ib1:ib2,ib1:ib2,c]) for s,b,c in sbc) 
-                        for ib1,ib2 in deg]
-                     for O,A,D,deg in zip( self.Omega_Hbar,self.A_Hbar,self.D_H,self.degen ) ] 
-        print_my_name_end()
-        return res
-
-    @lazy_property.LazyProperty
-    def Berry_nonabelian_ext2(self):
-        print_my_name_start()
-        sbc=[(+1,alpha_A,beta_A),(-1,beta_A,alpha_A)]
-        res= [ [ 
-               +sum(s*np.einsum("mla,lna->mna",X,Y) 
-                   for ibl1,ibl2 in (([  (0,ib1)]  if ib1>0 else [])+ ([  (ib2,self.nb_selected)]  if ib2<self.nb_selected else []))
-                     for s,b,c in sbc
-                    for X,Y in [(-D[ib1:ib2,ibl1:ibl2,b],A[ibl1:ibl2,ib1:ib2,c]),(-A[ib1:ib2,ibl1:ibl2,b],D[ibl1:ibl2,ib1:ib2,c]),
-                                       ]
-                           )
-                        for ib1,ib2 in deg]
-                     for O,A,D,deg in zip( self.Omega_Hbar,self.A_Hbar,self.D_H,self.degen ) ] 
-        print_my_name_end()
-        return res
-
-    @lazy_property.LazyProperty
-    def Berry_nonabelian_D(self):
-        print_my_name_start()
-        sbc=[(+1,alpha_A,beta_A),(-1,beta_A,alpha_A)]
-        res= [ [ -1j*sum(s*np.einsum("mla,lna->mna",A[ib1:ib2,ib1:ib2,b],A[ib1:ib2,ib1:ib2,c]) for s,b,c in sbc) 
-               +sum(s*np.einsum("mla,lna->mna",X,Y) 
-                   for ibl1,ibl2 in (([  (0,ib1)]  if ib1>0 else [])+ ([  (ib2,self.nb_selected)]  if ib2<self.nb_selected else []))
-                     for s,b,c in sbc
-                    for X,Y in [ (-1j*D[ib1:ib2,ibl1:ibl2,b],D[ibl1:ibl2,ib1:ib2,c]) , ]
-                           )
-                        for ib1,ib2 in deg]
-                     for A,D,deg in zip( self.A_Hbar,self.D_H,self.degen ) ] 
-        print_my_name_end()
-        return res
-
-##  TODO: When it works correctly - think how to optimize it
-    @lazy_property.LazyProperty
-    def Morb_nonabelian(self):
-        print_my_name_start()
-        sbc=[(+1,alpha_A,beta_A),(-1,beta_A,alpha_A)]
-        Morb=[ [ M[ib1:ib2,ib1:ib2,:]-e*O[ib1:ib2,ib1:ib2,:]
-               +sum(s*np.einsum("mla,lna->mna",X,Y) 
-                   for ibl1,ibl2 in (([  (0,ib1)]  if ib1>0 else [])+ ([  (ib2,self.nb_selected)]  if ib2<self.nb_selected else []))
-                     for s,b,c in sbc
-                    for X,Y in [
-                    (-D[ib1:ib2,ibl1:ibl2,b],B[ibl1:ibl2,ib1:ib2,c]),
-                    (-B.transpose((1,0,2)).conj()[ib1:ib2,ibl1:ibl2,b],D[ibl1:ibl2,ib1:ib2,c]),
-                         (-1j*V[ib1:ib2,ibl1:ibl2,b],D[ibl1:ibl2,ib1:ib2,c]),
-                              ]
-                           )
-                        for (ib1,ib2),e in zip(deg,E)]
-                     for M,O,A,B,D,V,deg,E,EK in zip( self.Morb_Hbar,self.Omega_Hbar,self.A_Hbar,self.B_Hbarbar,self.D_H,self.V_H,self.degen,self.E_K_degen,self.E_K) ]
-        print_my_name_end()
-        return Morb
-
-
-################################################################
-#def merge_dataIO(data_list):
-#    return { key:np.stack([data[key] for key in data],axis=0) for key in  
-#                  set([key for data in data_list for key in data.keys()])  }
