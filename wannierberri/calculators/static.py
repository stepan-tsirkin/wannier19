<<<<<<< HEAD
=======
from .classes import StaticCalculator
from wannierberri import covariant_formulak as frml
from wannierberri import covariant_formulak_basic as frml_basic
from termcolor import cprint
import numpy as np
from wannierberri import __factors as factors

>>>>>>> 521c11ed
#######################################
#                                     #
#         integration (Efermi-only)   #
#                                     #
#######################################


import numpy as np
from collections import defaultdict
from math import ceil
from wannierberri.formula import covariant as frml
from wannierberri import __factors as factors
from wannierberri.result import EnergyResult
from . import Calculator


# The base class for Static Calculators
# particular calculators are below

class StaticCalculator(Calculator):

    def __init__(self, Efermi, tetra=False, smoother=None, kwargs_formula={}, **kwargs):
        self.Efermi = Efermi
        self.tetra = tetra
        self.kwargs_formula = kwargs_formula
        self.smoother = smoother
        assert hasattr(self, 'factor')
        assert hasattr(
            self, 'fder'), "fder not set -  derivative of fermi distribution . 0: fermi-sea, 1: fermi-surface 2: f''  "
        assert hasattr(self, 'Formula'), "Formula not set - it  should be class with a trace(ik,inn,out) method "

        if not self.tetra:
            self.extraEf = 0 if self.fder == 0 else 1 if self.fder in (1, 2) else 2 if self.fder == 3 else None
            self.dEF = Efermi[1] - Efermi[0]
            self.EFmin = Efermi[0] - self.extraEf * self.dEF
            self.EFmax = Efermi[-1] + self.extraEf * self.dEF
            self.nEF_extra = Efermi.shape[0] + 2 * self.extraEf

        super().__init__(**kwargs)

    def __call__(self, data_K):

        nk = data_K.nk
        NB = data_K.num_wann
        formula = self.Formula(data_K, **self.kwargs_formula)
        ndim = formula.ndim

        # get a list [{(ib1,ib2):W} for ik in op:ed]
        if self.tetra:
            weights = data_K.tetraWeights.weights_all_band_groups(
                self.Efermi, der=self.fder, degen_thresh=self.degen_thresh,
                degen_Kramers=self.degen_Kramers)  # here W is array of shape Efermi
        else:
            weights = data_K.get_bands_in_range_groups(
                self.EFmin,
                self.EFmax,
                degen_thresh=self.degen_thresh,
                degen_Kramers=self.degen_Kramers,
                sea=(self.fder == 0))  # here W is energy

#        """formula  - TraceFormula to evaluate
#           bands = a list of lists of k-points for every
        shape = (3, ) * ndim
        lambdadic = lambda: np.zeros(((3, ) * ndim), dtype=float)
        values = [defaultdict(lambdadic) for ik in range(nk)]
        for ik, bnd in enumerate(weights):
            if formula.additive:
                for n in bnd:
                    inn = np.arange(n[0], n[1])
                    out = np.concatenate((np.arange(0, n[0]), np.arange(n[1], NB)))
                    values[ik][n] = formula.trace(ik, inn, out)
            else:
                nnall = set([_ for n in bnd for _ in n])
                _values = {}
                for n in nnall:
                    inn = np.arange(0, n)
                    out = np.arange(n, self.NB)
                    _values[n] = formula.trace(ik, inn, out)
                for n in bnd:
                    values[ik][n] = _values[n[1]] - _values[n[0]]

        if self.tetra:
            # tetrahedron method
            restot = np.zeros(self.Efermi.shape + shape)
            for ik, weights in enumerate(weights):
                valuesik = values[ik]
                for n, w in weights.items():
                    restot += np.einsum("e,...->e...", w, valuesik[n])
        else:
            # no tetrahedron
            restot = np.zeros((self.nEF_extra, ) + shape)
            for ik, weights in enumerate(weights):
                valuesik = values[ik]
                for n, E in sorted(weights.items()):
                    if E < self.EFmin:
                        restot += valuesik[n][None]
                    elif E <= self.EFmax:
                        iEf = ceil((E - self.EFmin) / self.dEF)
                        restot[iEf:] += valuesik[n]
            if self.fder == 0:
                pass
            elif self.fder == 1:
                restot = (restot[2:] - restot[:-2]) / (2 * self.dEF)
            elif self.fder == 2:
                restot = (restot[2:] + restot[:-2] - 2 * restot[1:-1]) / (self.dEF**2)
            elif self.fder == 3:
                restot = (restot[4:] - restot[:-4] - 2 * (restot[3:-1] - restot[1:-3])) / (2 * self.dEF**3)
            else:
                raise NotImplementedError(f"Derivatives  d^{self.fder}f/dE^{self.fder} is not implemented")

        restot *= self.factor / (data_K.nk * data_K.cell_volume)

        res = EnergyResult(self.Efermi, restot, TRodd=formula.TRodd, Iodd=formula.Iodd, smoothers=[self.smoother])
        res.set_save_mode(self.save_mode)
        return res



###############################################
###############################################
###############################################
###############################################
####                                     ######
####        Implemented calculators      ######
####                                     ######
###############################################
###############################################
###############################################
###############################################


#  TODO: Ideally, a docstring of every calculator should contain the equation that it implements
#        and references (with urls) to the relevant papers

######################
# physical constants #
######################

#from scipy.constants import elementary_charge, hbar, electron_mass, physical_constants, angstrom  #, Boltzmann
from ..__utility import alpha_A, beta_A
#bohr_magneton = elementary_charge * hbar / (2 * electron_mass)
#bohr = physical_constants['Bohr radius'][0] / angstrom
#eV_au = physical_constants['electron volt-hartree relationship'][0]
#Ang_SI = angstrom

<<<<<<< HEAD
=======
###########
# factors #
###########

#fac_morb_Z = elementary_charge/2/hbar * Ang_SI**2 # change unit of m_orb*B to (eV).
#fac_spin_Z = elementary_charge * hbar / (2 * electron_mass) / Ang_SI**2# change unit of m_spin*B to (eV).

#gme
#factor_t0_0_1 = -(elementary_charge / Ang_SI**2
#                * elementary_charge / hbar) # change velocity unit (red)
# Anomalous Hall conductivity
#factor_t0_1_0 = -(elementary_charge**2 / hbar / Ang_SI) /100.
# Ohmic conductivity
#factor_t1_1_0 = (elementary_charge**2 / hbar / Ang_SI * TAU_UNIT /100.
#                * elementary_charge / hbar) # change velocity unit (red)
# Nonlinear anomalous Hall conductivity
#factor_t1_2_0 = elementary_charge**3 /hbar**2 * TAU_UNIT
# Classic Hall conductivity
#factor_t2_1_1 = -(elementary_charge**3 /hbar**2 * Ang_SI * TAU_UNIT**2 /100.
#                * elementary_charge**2 / hbar**2) # change velocity unit (red)
# Drude conductivity
#factor_t2_2_0 = -(elementary_charge**3 /hbar**2 * TAU_UNIT**2
#                * elementary_charge / hbar) # change velocity unit (red)

####################
# basic quantities #
####################

>>>>>>> 521c11ed
class _DOS(StaticCalculator):

    def __init__(self, fder,**kwargs):
        self.Formula = frml.Identity
        self.factor = 1
        self.fder = fder
        super().__init__(**kwargs)

    def __call__(self, data_K):
        return super().__call__(data_K) * data_K.cell_volume


class DOS(_DOS):

    def __init__(self, **kwargs):
        self.comment = r"""Density of states"""
        super().__init__(fder=1, **kwargs)


class CumDOS(_DOS):

    def __init__(self, **kwargs):
        self.comment = r"""Cumulative density of states"""
        super().__init__(fder=0, **kwargs)


class Spin(StaticCalculator):

    def __init__(self, **kwargs):
        self.Formula = frml.Spin
        self.factor = 1
        self.fder = 0
        self.comment = r"""Spin per unit cell (dimensionless)
        Output:
        :math: `\int [dk] s f`"""
        super().__init__(**kwargs)


class Hplus(StaticCalculator):

    def __init__(self, **kwargs):
        self.Formula = frml.Morb_Hpm
        self.factor = 1
        self.fder = 0
        self.comment = r""":math: `\int [dk] (G + H) f`"""
        super().__init__(**kwargs)


class Hplus_test(StaticCalculator):

    def __init__(self, **kwargs):
        self.Formula = frml_basic.tildeHGc
        self.factor = 1
        self.fder = 0
        self.comment = r""":math: `\int [dk] (G + H) f` for testing"""
        super().__init__(**kwargs)


class Morb():

    def __init__(self, Efermi, tetra=False, use_factor=True, print_comment=True, kwargs_formula={}, **kwargs):
        self.Efermi = Efermi
        self.tetra = tetra
        self.comment = r"""Orbital magnetic moment per unit cell (mu_B)
        Eq(1) in `Ref <https://journals.aps.org/prb/abstract/10.1103/PhysRevB.85.014435>`_
        Output:
        :math: `M = -\int [dk] (H + G - 2Ef*\Omega) f`"""
        self.kwargs = kwargs_formula
        if use_factor:
            self.factor = -factors.eV_au / factors.bohr**2
        else:
            self.factor = np.sign(self.factor)
        if print_comment:
            cprint("{}\n".format(self.comment), 'cyan', attrs=['bold'])

    def __call__(self, data_K):
        #with use_factor=False, the factor of AHC is -1, so it is '+' below.
        return self.factor * data_K.cell_volume * (
                Hplus(Efermi=self.Efermi, tetra=self.tetra,
                    use_factor=False, print_comment=False, kwargs_formula=self.kwargs)(data_K)
                + 2 * AHC(Efermi=self.Efermi, tetra=self.tetra, use_factor=False,
                print_comment=False, kwargs_formula=self.kwargs)(data_K).mul_array(self.Efermi))


class Morb_test():

    def __init__(self, Efermi, tetra=False, use_factor=True, print_comment=True, kwargs_formula={}, **kwargs):
        self.Efermi = Efermi
        self.tetra = tetra
        self.comment = r"""Orbital magnetic moment per unit cell for testing (mu_B)
        Output:
        :math: `M = -\int [dk] (H + G - 2Ef*\Omega) f`"""
        self.kwargs = kwargs_formula
        if use_factor:
            self.factor = -factors.eV_au / factors.bohr**2
        else:
            self.factor = np.sign(self.factor)
        if print_comment:
            cprint("{}\n".format(self.comment), 'cyan', attrs=['bold'])

    def __call__(self, data_K):
        #with use_factor=False, the factor of AHC is -1, so it is '+' below.
        return self.factor * data_K.cell_volume * (
                Hplus_test(Efermi=self.Efermi, tetra=self.tetra,
                    use_factor=False, print_comment=False, kwargs_formula=self.kwargs)(data_K)
                + 2 * AHC_test(Efermi=self.Efermi, tetra=self.tetra, use_factor=False,
                print_comment=False, kwargs_formula=self.kwargs)(data_K).mul_array(self.Efermi))


####################
#  cunductivities  #
####################

# E^0 B^1
class VelHplus(StaticCalculator):

    def __init__(self, **kwargs):
        self.Formula = frml.VelHplus
        self.factor = 1
        self.fder = 1
        self.comment = r""":math: `\int [dk] v_\alpha (H + G)_\mu f'`"""
        super().__init__(**kwargs)


class GME_orb_FermiSurf():

    def __init__(self, Efermi, tetra=False, use_factor=True, print_comment=True, kwargs_formula={}, **kwargs):
        self.Efermi = Efermi
        self.tetra = tetra
        self.kwargs = kwargs_formula
        self.comment = r"""Gyrotropic tensor orbital part (A/m^2/T)
        With Fermi surface integral. Eq(9) `Ref <https://journals.aps.org/prl/abstract/10.1103/PhysRevLett.116.077201>`_
        :math: `m = H + G - Ef*\Omega`
        Output:
        :math: `K^{orb}_{\alpha :\mu} = e \int [dk] v_\alpha * m_\mu f'`
        Instruction:
        :math: `j_\alpha = K_{\alpha :\mu} B_\mu"""
        if use_factor:
            self.factor =  -factors.elementary_charge**2 / (2 * factors.hbar) # * factor_t0_0_1
        else:
            self.factor = np.sign(self.factor)
        if print_comment:
            cprint("{}\n".format(self.comment), 'cyan', attrs=['bold'])

    def __call__(self, data_K):
        return self.factor * (
                VelHplus(Efermi=self.Efermi, tetra=self.tetra,
                    use_factor=False, print_comment=False, kwargs_formula=self.kwargs)(data_K)
                - 2 * BerryDipole_FermiSurf(Efermi=self.Efermi, tetra=self.tetra, use_factor=False,
                print_comment=False, kwargs_formula=self.kwargs)(data_K).mul_array(self.Efermi))


class DerHplus(StaticCalculator):

    def __init__(self, **kwargs):
        self.Formula = frml.DerMorb
        self.factor = 1
        self.fder = 0
        self.comment = r""":math: `\int [dk] \partial_\alpha (H + G)_\mu f`"""
        super().__init__(**kwargs)

    def __call__(self, data_K):
        res = super().__call__(data_K)
        # swap axes to be consistent with the eq. (29) of DOI:10.1038/s41524-021-00498-5
        res.data = res.data.swapaxes(1, 2)
        return res


class DerHplus_test(StaticCalculator):

    def __init__(self, **kwargs):
        self.Formula = frml_basic.tildeHGc_d
        self.factor = 1
        self.fder = 0
        self.comment = r""":math: `\int [dk] \partial_\alpha (H + G)_\mu f` for testing"""
        super().__init__(**kwargs)

    def __call__(self, data_K):
        res = super().__call__(data_K)
        # swap axes to be consistent with the eq. (29) of DOI:10.1038/s41524-021-00498-5
        res.data = res.data.swapaxes(1, 2)
        return res


class GME_orb_FermiSea():

    def __init__(self, Efermi, tetra=False, use_factor=True, print_comment=True, kwargs_formula={}, **kwargs):
        self.Efermi = Efermi
        self.tetra = tetra
        self.kwargs = kwargs_formula
        self.comment = r"""Gyrotropic tensor orbital part (A/m^2/T)
        With Fermi sea integral. Eq(30) in `Ref <https://www.nature.com/articles/s41524-021-00498-5>`_
        :math: `m = H + G - 2Ef*\Omega`
        Output:
        :math: `K^{orb}_{\alpha :\mu} = -e \int [dk] \partial_\alpha m_\mu f`
        Instruction:
        :math: `j_\alpha = K_{\alpha :\mu} B_\mu"""
        if use_factor:
            self.factor =  -factors.elementary_charge**2 / (2 * factors.hbar)# * factor_t0_0_1
        else:
            self.factor = np.sign(self.factor)
        if print_comment:
            cprint("{}\n".format(self.comment), 'cyan', attrs=['bold'])

    def __call__(self, data_K):
        return self.factor * (
                DerHplus(Efermi=self.Efermi, tetra=self.tetra,
                    use_factor=False, print_comment=False, kwargs_formula=self.kwargs)(data_K)
                - 2 * BerryDipole_FermiSea(Efermi=self.Efermi, tetra=self.tetra, use_factor=False,
                print_comment=False, kwargs_formula=self.kwargs)(data_K).mul_array(self.Efermi))


class GME_orb_FermiSea_test():

    def __init__(self, Efermi, tetra=False, use_factor=True, print_comment=True, kwargs_formula={}, **kwargs):
        self.Efermi = Efermi
        self.tetra = tetra
        self.kwargs = kwargs_formula
        self.comment = r"""Gyrotropic tensor orbital part for testing (A/m^2/T)
        With Fermi sea integral.
        :math: `m = H + G - 2Ef*\Omega`
        Output:
        :math: `K^{orb}_{\alpha :\mu} = -e \int [dk] \partial_\alpha m_\mu f`
        Instruction:
        :math: `j_\alpha = K_{\alpha :\mu} B_\mu"""
        if use_factor:
            self.factor =  -factors.elementary_charge**2 / (2 * factors.hbar)# * factor_t0_0_1
        else:
            self.factor = np.sign(self.factor)
        if print_comment:
            cprint("{}\n".format(self.comment), 'cyan', attrs=['bold'])

    def __call__(self, data_K):
        return self.factor * (
                DerHplus_test(Efermi=self.Efermi, tetra=self.tetra,
                    use_factor=False, print_comment=False, kwargs_formula=self.kwargs)(data_K)
                - 2 * BerryDipole_FermiSea_test(Efermi=self.Efermi, tetra=self.tetra, use_factor=False,
                print_comment=False, kwargs_formula=self.kwargs)(data_K).mul_array(self.Efermi))


class GME_spin_FermiSea(StaticCalculator):

    def __init__(self, **kwargs):
        self.Formula = frml.DerSpin
        self.factor = -factors.bohr_magneton / factors.Ang_SI**2 # * factor_t0_0_1
        self.fder = 0
        self.comment = r"""Gyrotropic tensor spin part (A/m^2/T)
        With Fermi sea integral. Eq(30) in `Ref <https://www.nature.com/articles/s41524-021-00498-5>`_
        Output:
        :math: `K^{spin}_{\alpha :\mu} = -e \int [dk] \partial_\alpha s_\mu f`
        Instruction:
        :math: `j_\alpha = K_{\alpha :\mu} B_\mu"""
        super().__init__(**kwargs)

    def __call__(self, data_K):
        res = super().__call__(data_K)
        # swap axes to be consistent with the eq. (29) of DOI:10.1038/s41524-021-00498-5
        res.data = res.data.swapaxes(1, 2)
        return res


class GME_spin_FermiSurf(StaticCalculator):

    def __init__(self, **kwargs):
        self.Formula = frml.VelSpin
        self.factor = -factors.bohr_magneton / factors.Ang_SI**2 # * factor_t0_0_1
        self.fder = 1
        self.comment = r"""Gyrotropic tensor spin part (A/m^2/T)
        With Fermi surface integral. Eq(9) `Ref <https://journals.aps.org/prl/abstract/10.1103/PhysRevLett.116.077201>`_
        Output:
        :math: `K^{spin}_{\alpha\mu} = e \tau \int [dk] v_\alpha s_\mu f'`
        Instruction:
        :math: `j_\alpha = K_{\alpha\mu} B_\mu"""
        super().__init__(**kwargs)


# E^1 B^0
class AHC(StaticCalculator):
    r"""Anomalous Hall conductivity (s^3 * A^2 / (kg * m^3) = S/m)
        Eq(11) in `Ref <https://www.nature.com/articles/s41524-021-00498-5>`_
        Output:
        :math: `O = - e^2/\hbar \int [dk] \Omega f`
        Instruction:
        :math: `j_\alpha = \sigma_{\alpha\beta} E_\beta = \epsilon_{\alpha\beta\delta} O_delta E_\beta`"""

    def __init__(self, **kwargs):
        "describe input parameters here"
        self.Formula = frml.Omega
        self.factor = factors.factor_ahc
        self.fder = 0
        super().__init__(**kwargs)


class AHC_test(StaticCalculator):

    def __init__(self, **kwargs):
        self.Formula = frml_basic.tildeFc
        self.factor = factors.factor_ahc
        self.fder = 0
        self.comment = r"""Anomalous Hall conductivity for testing (s^3 * A^2 / (kg * m^3) = S/m)
        Output:
        :math: `O = - e^2/\hbar \int [dk] \Omega f`
        Instruction:
        :math: `j_\alpha = \sigma_{\alpha\beta} E_\beta = \epsilon_{\alpha\beta\delta} O_\delta E_\beta`"""
        super().__init__(**kwargs)


class Ohmic_FermiSea(StaticCalculator):

    def __init__(self, **kwargs):
        self.Formula = frml.InvMass
        self.factor = factors.factor_ohmic
        self.fder = 0
        self.comment  = r"""Ohmic conductivity (s^3 * A^2 / (kg * m^3) = S/m)
        With Fermi sea integral. Eq(31) in `Ref <https://www.nature.com/articles/s41524-021-00498-5>`_
        Output:
        :math: `\sigma_{\alpha\beta} = e^2/\hbar \tau \int [dk] \parital_\beta v_\alpha f`
        Instruction:
        :math: `j_\alpha = \sigma_{\alpha\beta} E_\beta`"""
        super().__init__(**kwargs)


class Ohmic_FermiSurf(StaticCalculator):

    def __init__(self, **kwargs):
        self.Formula = frml.VelVel
        self.factor = factors.factor_ohmic
        self.fder = 1
        self.comment  = r"""Ohmic conductivity (s^3 * A^2 / (kg * m^3) = S/m)
        With Fermi surface integral.
        Output:
        :math: `\sigma_{\alpha\beta} = -e^2/\hbar \tau \int [dk] v_\alpha v_\beta f'`
        Instruction:
        :math: `j_\alpha = \sigma_{\alpha\beta} E_\beta`"""
        super().__init__(**kwargs)


# E^1 B^1
class Hall_classic_FermiSurf(StaticCalculator):
    def __init__(self, **kwargs):
        self.Formula = frml.VelMassVel
        self.factor = factors.factor_hall_classic
        self.fder = 1
        self.comment  = r"""Classic Hall conductivity (S/m/T)
        With Fermi surface integral.
        Output:
        :math: `\sigma_{\alpha\beta :\mu} = e^3/\hbar^2 \tau^2 \epsilon_{\gamma\mu\rho} \int [dk] v_\alpha \partial_\rho v_\beta v_\gamma f'`
        Instruction:
        :math: `j_\alpha = \sigma_{\alpha\beta :\mu} E_\beta B_\mu`"""
        super().__init__(**kwargs)

    def __call__(self, data_K):
        res = super().__call__(data_K)
        res.data = res.data[:, :, :, beta_A, alpha_A] - res.data[:, :, :, alpha_A, beta_A]
        res.data = 0.5 * (res.data[:, alpha_A, beta_A, :] - res.data[:, beta_A, alpha_A, :])
        res.rank -= 2
        return res


class Hall_classic_FermiSea(StaticCalculator):
    def __init__(self, **kwargs):
        self.Formula = frml.MassMass
        self.factor = factors.factor_hall_classic
        self.fder = 0
        self.comment  = r"""Classic Hall conductivity (S/m/T)
        With Fermi sea integral.
        Output:
        :math: `\sigma_{\alpha\beta :\mu} = -e^3/\hbar^2 \tau^2 \epsilon_{\gamma\mu\rho} \int [dk] \partial_\gamma v_\alpha \partial_\rho v_\beta f`
        Instruction:
        :math: `j_\alpha = \sigma_{\alpha\beta :\mu} E_\beta B_\mu`"""
        super().__init__(**kwargs)

    def __call__(self, data_K):
        res = super().__call__(data_K)
        res.data = res.data.transpose(0, 4, 1, 2, 3)
        res.data = res.data[:, :, :, beta_A, alpha_A] - res.data[:, :, :, alpha_A, beta_A]
        res.data = 0.5 * (res.data[:, alpha_A, beta_A, :] - res.data[:, beta_A, alpha_A, :])
        res.rank -= 2
        return res


# E^2 B^0
class BerryDipole_FermiSurf(StaticCalculator):

    def __init__(self, **kwargs):
        self.Formula = frml.VelOmega
        self.factor = 1
        self.fder = 1
        if 'comment' not in dir(self):
            self.comment = r"""Berry curvature dipole (dimensionless)
        With Fermi surface integral. Eq(8) in `Ref <https://journals.aps.org/prl/abstract/10.1103/PhysRevLett.115.216806>`_
        Output:
        :math: `D_{\beta\delta} = -\int [dk] v_\beta \Omega_\delta f'`"""
        super().__init__(**kwargs)


class NLAHC_FermiSurf(BerryDipole_FermiSurf):

    def __init__(self, **kwargs):
        self.factor = factors.factor_nlahc
        self.comment = r"""Nonlinear anomalous Hall conductivity  (S^2/A)
        With Fermi surface integral. Eq(8) in `Ref <https://journals.aps.org/prl/abstract/10.1103/PhysRevLett.115.216806>`_
        Output:
        :math: `D_{\beta\delta} = -e^3/\hbar^2 \tau \int [dk] v_\beta \Omega_\delta f'`
        Instruction:
        :math: `j_\alpha = \epsilon_{\alpha\delta\gamma} \D_{\beta\delta} E_\beta E\gamma`"""
        super().__init__(**kwargs)


class BerryDipole_FermiSea(StaticCalculator):

    def __init__(self, **kwargs):
        self.Formula = frml.DerOmega
        self.factor = 1
        self.fder = 0
        if 'comment' not in dir(self):
            self.comment = r"""Berry curvature dipole (dimensionless)
        With Fermi sea integral. Eq(29) in `Ref <https://www.nature.com/articles/s41524-021-00498-5>`_
        Output:
        :math: `D_{\beta\delta} = \int [dk] \partial_beta \Omega_\delta f`"""
        super().__init__(**kwargs)

    def __call__(self, data_K):
        res = super().__call__(data_K)
        # swap axes to be consistent with the eq. (29) of DOI:10.1038/s41524-021-00498-5
        res.data = res.data.swapaxes(1, 2)
        return res


class NLAHC_FermiSea(BerryDipole_FermiSea):

    def __init__(self,**kwargs):
        self.factor = factors.factor_nlahc
        self.comment = r"""Nonlinear anomalous Hall conductivity  (S^2/A)
        With Fermi sea integral. Eq(29) in `Ref <https://www.nature.com/articles/s41524-021-00498-5>`_
        Output:
        :math: `D_{\beta\delta} = e^3/\hbar^2 \tau \int [dk] \partial_beta \Omega_\delta f`
        Instruction:
        :math: `j_\alpha = \epsilon_{\alpha\delta\gamma} \D_{\beta\delta} E_\beta E\gamma`"""
        super().__init__(**kwargs)


class BerryDipole_FermiSea_test(StaticCalculator):

    def __init__(self, **kwargs):
        self.Formula = frml_basic.tildeFc_d
        self.factor = 1
        self.fder = 0
        self.comment = r"""Berry curvature dipole for testing (dimensionless)
        With Fermi sea integral.
        Output:
        :math: `D_{\beta\delta} = \tau \int [dk] \partial_beta \Omega_\delta f`"""
        super().__init__(**kwargs)

    def __call__(self, data_K):
        res = super().__call__(data_K)
        # swap axes to be consistent with the eq. (29) of DOI:10.1038/s41524-021-00498-5
        res.data = res.data.swapaxes(1, 2)
        return res


class NLDrude_FermiSea(StaticCalculator):

    def __init__(self, **kwargs):
        self.Formula = frml.Der3E
        self.factor = 1#factor_t2_2_0
        self.fder = 0
        self.comment = r"""Drude conductivity (S^2/A)
        With Fermi sea integral. Eq(3) in `Ref <https://journals.aps.org/prresearch/abstract/10.1103/PhysRevResearch.2.043081>`_
        Output:
        :math: `\sigma_{\alpha\beta\gamma} = -e^3/\hbar^2 \tau^2 \int [dk] \partial_{\beta\gamma} v_\alpha f`
        Instruction:
        :math: `j_\alpha = \sigma_{\alpha\beta\gamma} E_\beta E\gamma`"""
        super().__init__(**kwargs)


class NLDrude_FermiSurf(StaticCalculator):

    def __init__(self, **kwargs):
        self.Formula = frml.MassVel
        self.factor = 1#factor_t2_2_0
        self.fder = 1
        self.comment = r"""Drude conductivity (S^2/A)
        With Fermi surface integral.
        Output:
        :math: `\sigma_{\alpha\beta\gamma} = e^3/\hbar^2 \tau^2 \int [dk] \partial_\beta v_\alpha v_\gamma f'`
        Instruction:
        :math: `j_\alpha = \sigma_{\alpha\beta\gamma} E_\beta E\gamma`"""
        super().__init__(**kwargs)


class NLDrude_Fermider2(StaticCalculator):

    def __init__(self, **kwargs):
        self.Formula = frml.VelVelVel
        self.factor = 0.5#factor_t2_2_0
        self.fder = 2
        self.comment = r"""Drude conductivity (S^2/A)
        With second derivative of distribution function. Eq(A28) in `Ref <https://journals.aps.org/prresearch/abstract/10.1103/PhysRevResearch.2.043081>`_
        Output:
        :math: `\sigma_{\alpha\beta\gamma} = -e^3/\hbar^2 \tau^2 \int [dk] v_\beta v_\alpha v_\gamma f'`
        Instruction:
        :math: `j_\alpha = \sigma_{\alpha\beta\gamma} E_\beta E\gamma`"""
        super().__init__(**kwargs)


class Spin_Hall(StaticCalculator):

    def __init__(self, **kwargs):
        self.Formula = frml.SpinOmega
        self.factor = factors.factor_ahc * -0.5
        self.fder = 0
        self.comment = r"""Spin Hall conductivity with dc (S/m)
        With Fermi sea integral. Eq(1) in `Ref <https://journals.aps.org/prb/abstract/10.1103/PhysRevB.99.235113>`_
        Qiao type : with kwargs_formula={'spin_current_type':'qiao'}. Eq(49,50) in `Ref <https://journals.aps.org/prb/abstract/10.1103/PhysRevB.98.214402>`_
        Ryoo type : with kwargs_formula={'spin_current_type':'ryoo'}. Eq(17,26-29) in `Ref <https://journals.aps.org/prb/abstract/10.1103/PhysRevB.99.235113>`_
        Output:
        :math: `\sigma_{\alpha\beta} = -e^2/\hbar \int [dk] Im(j_{nm,\alpha} v_{mn,\beta})/(\epsilon_n - \epsilon_m)^2 f`
        Instruction:
        :math: `j_\alpha = \sigma_{\alpha\beta} E_\beta`"""
        super().__init__(**kwargs)


# E^1 B^1
class AHC_Zeeman_spin(StaticCalculator):

    def __init__(self, **kwargs):
        self.Formula = frml.OmegaS
        self.factor = 1#bohr_magneton / (elementary_charge * Ang_SI) * elementary_charge**2 / hbar / 100
        self.fder = 1
        self.comment = r"""AHC conductivity Zeeman correcton term spin part (S/m/T)
        With Fermi surface integral.
        Output:
        :math: `ZAHC^{spin}_{\alpha\beta :\mu} = e^2/\hbar \int [dk] \Omega_\delta * s_\mu f'`
        Instruction:
        :math: `j_\alpha = \sigma_{\alpha\beta :\mu} E_\beta B_\mu = \epsilon_{\alpha\beta\delta} ZAHC^{spin}_{\alpha\beta:\mu} E_\beta` B_\mu"""
        super().__init__(**kwargs)


class OmegaOmega(StaticCalculator):

    def __init__(self, **kwargs):
        self.Formula = frml.OmegaOmega
        self.factor = 1
        self.fder = 1
        super().__init__(**kwargs)

class OmegaHplus(StaticCalculator):

    def __init__(self, **kwargs):
        self.Formula = frml.OmegaHplus
        self.factor = 1
        self.fder = 1
        super().__init__(**kwargs)


class AHC_Zeeman_orb():

    def __init__(self, Efermi, tetra=False, use_factor=True, print_comment=True, kwargs_formula={}, **kwargs):
        self.Efermi = Efermi
        self.tetra = tetra
        self.kwargs = kwargs_formula
        self.comment = r"""AHC conductivity Zeeman correction term orbital part (S/m/T)
        With Fermi surface integral.
        :math: `m = H + G - 2Ef*\Omega`
        Output:
        :math: `ZAHC^{orb}_{\alpha\beta :\mu} = e^2/\hbar \int [dk] \Omega_\delta * m_\mu f'`
        Instruction:
        :math: `j_\alpha = \sigma_{\alpha\beta :\mu} E_\beta B_\mu = e \epsilon_{\alpha\beta\delta} ZAHC^{orb}_{\alpha\beta:\mu} E_\beta B_\mu`"""
        if use_factor:
            self.factor = 1#Ang_SI * elementary_charge / (2 * hbar) * elementary_charge**2 / hbar / 100
        else:
            self.factor = np.sign(self.factor)
        if print_comment:
            cprint("{}\n".format(self.comment), 'cyan', attrs=['bold'])

    def __call__(self, data_K):
        return self.factor * (
                OmegaHplus(Efermi=self.Efermi, tetra=self.tetra,
                    use_factor=False, print_comment=False, kwargs_formula=self.kwargs)(data_K)
                - 2 * OmegaOmega(Efermi=self.Efermi, tetra=self.tetra, use_factor=False,
                print_comment=False, kwargs_formula=self.kwargs)(data_K).mul_array(self.Efermi))<|MERGE_RESOLUTION|>--- conflicted
+++ resolved
@@ -1,13 +1,3 @@
-<<<<<<< HEAD
-=======
-from .classes import StaticCalculator
-from wannierberri import covariant_formulak as frml
-from wannierberri import covariant_formulak_basic as frml_basic
-from termcolor import cprint
-import numpy as np
-from wannierberri import __factors as factors
-
->>>>>>> 521c11ed
 #######################################
 #                                     #
 #         integration (Efermi-only)   #
@@ -18,7 +8,9 @@
 import numpy as np
 from collections import defaultdict
 from math import ceil
+from termcolor import cprint
 from wannierberri.formula import covariant as frml
+from wannierberri.formula import covariant_basic as frml_basic
 from wannierberri import __factors as factors
 from wannierberri.result import EnergyResult
 from . import Calculator
@@ -29,7 +21,7 @@
 
 class StaticCalculator(Calculator):
 
-    def __init__(self, Efermi, tetra=False, smoother=None, kwargs_formula={}, **kwargs):
+    def __init__(self, Efermi, tetra=False, smoother=None, use_factor=True, kwargs_formula={}, **kwargs):
         self.Efermi = Efermi
         self.tetra = tetra
         self.kwargs_formula = kwargs_formula
@@ -38,6 +30,9 @@
         assert hasattr(
             self, 'fder'), "fder not set -  derivative of fermi distribution . 0: fermi-sea, 1: fermi-surface 2: f''  "
         assert hasattr(self, 'Formula'), "Formula not set - it  should be class with a trace(ik,inn,out) method "
+
+        if not use_factor:
+            self.factor = np.sign(self.factor)
 
         if not self.tetra:
             self.extraEf = 0 if self.fder == 0 else 1 if self.fder in (1, 2) else 2 if self.fder == 3 else None
@@ -84,7 +79,7 @@
                 _values = {}
                 for n in nnall:
                     inn = np.arange(0, n)
-                    out = np.arange(n, self.NB)
+                    out = np.arange(n, NB)
                     _values[n] = formula.trace(ik, inn, out)
                 for n in bnd:
                     values[ik][n] = _values[n[1]] - _values[n[0]]
@@ -153,8 +148,6 @@
 #eV_au = physical_constants['electron volt-hartree relationship'][0]
 #Ang_SI = angstrom
 
-<<<<<<< HEAD
-=======
 ###########
 # factors #
 ###########
@@ -183,7 +176,6 @@
 # basic quantities #
 ####################
 
->>>>>>> 521c11ed
 class _DOS(StaticCalculator):
 
     def __init__(self, fder,**kwargs):
