import numpy as np
import abc



"""some basic classes to construct formulae for evaluation"""

class Formula_ln(abc.ABC):

    @abc.abstractmethod
    def __init__(self,data_K,
                internal_terms      = True,
                external_terms      = True,
                correction_wcc = False ,
                dT_wcc = False
                ):
        self.internal_terms = internal_terms
        self.external_terms = external_terms
        self.correction_wcc = correction_wcc
        if self.correction_wcc:
            if not (self.external_terms and self.internal_terms):
                raise ValueError(f"correction_wcc makes sense only with all terms, but called with "
                    f"internal:{self.internal_terms}"
                    f"external:{self.external_terms}"
                    )
            self.T_wcc = data_K.covariant('T_wcc')
            if dT_wcc:
                self.dT_wcc = data_K.covariant('T_wcc',gender=1)

    @abc.abstractmethod
    def ln(self,ik,inn,out):
        pass

    @abc.abstractmethod
    def nn(self,ik,inn,out):
        pass

    def nl(self,ik,inn,out):
        return self.ln(ik,out,inn)

    def ll(self,ik,inn,out):
        return self.nn(ik,out,inn)

    @property
    def additive(self):
        """ if Trace_A+Trace_B = Trace_{A+B} holds.
        needs override for quantities that do not obey this rule (e.g. Orbital magnetization)
        """
        return True

    def trace(self,ik,inn,out):
        return np.einsum("nn...->...",self.nn(ik,inn,out)).real



class Matrix_ln(Formula_ln):
    "anything that can be called just as elements of a matrix"

    def __init__(self,matrix,TRodd = None, Iodd = None):
        self.matrix=matrix
        self.ndim=len(matrix.shape)-3
        if TRodd is not None:
            self.TRodd = TRodd
        if Iodd is not None:
            self.Iodd = Iodd

    def ln(self,ik,inn,out):
        return self.matrix[ik][out][:,inn]

    def nn(self,ik,inn,out):
        return self.matrix[ik][inn][:,inn]


class Matrix_GenDer_ln(Formula_ln):
    "generalized erivative of MAtrix_ln"
    def __init__(self,matrix,matrix_comader,D,TRodd = None, Iodd = None):
        self.A  = matrix
        self.dA = matrix_comader
        self.D  =  D
        self.ndim=matrix.ndim+1
        if TRodd is not None:
            self.TRodd = TRodd
        if Iodd is not None:
            self.Iodd = Iodd

    def nn(self,ik,inn,out):
        summ=self.dA.nn(ik,inn,out)
        summ -= np.einsum( "mld,ln...->mn...d" , self.D.nl(ik,inn,out) , self.A.ln(ik,inn,out) )
        summ += np.einsum( "ml...,lnd->mn...d" , self.A.nl(ik,inn,out) , self.D.ln(ik,inn,out) )
        return summ

    def ln(self,ik,inn,out):
        summ= self.dA.ln(ik,inn,out)
        summ -= np.einsum( "mld,ln...->mn...d" , self.D.ln(ik,inn,out) , self.A.nn(ik,inn,out) )
        summ += np.einsum( "ml...,lnd->mn...d" , self.A.ll(ik,inn,out) , self.D.ln(ik,inn,out) )
        return summ



class FormulaProduct(Formula_ln):

    """a class to store a product of several formulae"""
    def __init__(self,formula_list,name="unknown",hermitian=False):
        if type(formula_list) not in (list,tuple):
            formula_list=[formula_list]
        self.TRodd=bool(sum(f.TRodd for f in formula_list)%2)
        self.Iodd =bool(sum(f.Iodd for f in formula_list)%2)
        self.name=name
        self.formulae=formula_list
        self.hermitian = hermitian
        ndim_list = [f.ndim for f in formula_list]
        self.ndim = sum(ndim_list)
        self.einsumlines=[]
        letters = "abcdefghijklmnopqrstuvw"
        dim = ndim_list[0]
        for d in ndim_list[1:]:
            self.einsumlines.append( "LM"+letters[:dim]+",MN"+letters[dim:dim+d]+"->LN"+letters[:dim+d])
            dim+=d

    def nn(self,ik,inn,out):
        matrices = [frml.nn(ik,inn,out) for frml in self.formulae ]
        res=matrices[0]
        for mat,line in zip(matrices[1:],self.einsumlines):
            res=np.einsum(line,res,mat)
        if self.hermitian:
            res=0.5*(res+res.swapaxes(0,1).conj())
        return np.array(res,dtype=complex)

    def ln(self,ik,inn,out):
        raise NotImplementedError()
<<<<<<< HEAD



class FormulaSum(Formula_ln):

    """a class to store a sum of several formulae"""
    def __init__(self,formula_list,name="unknown",hermitian=False):
        if type(formula_list) not in (list,tuple):
            formula_list=[formula_list]
        self.TRodd=formula_list[0].TRodd  
        assert np.all([f.TRodd==self.TRodd for f in formula_list]) 
        self.Iodd=formula_list[0].Iodd  
        assert np.all([f.Iodd==self.Iodd for f in formula_list]) 
        self.ndim=formula_list[0].ndim
        assert np.all([f.ndim==self.ndim for f in formula_list]) 
        self.name=name
        self.formulae=formula_list
        self.hermitian = hermitian


    def nn(self,ik,inn,out):
        res = sum(frml.nn(ik,inn,out) for frml in self.formulae)
        if self.hermitian:
            res=0.5*(res+res.swapaxes(0,1).conj())
        return np.array(res,dtype=complex)

    def ln(self,ik,inn,out):
        raise NotImplementedError()


class FormulaProduct_2(Formula_ln):
    """a class to store a product of several formulae (when have same index)"""
    def __init__(self,formula_list,index_list,name="unknown",hermitian=False,dot = False):
        if type(formula_list) not in (list,tuple):
            formula_list=[formula_list]
        self.TRodd=bool(sum(f.TRodd for f in formula_list)%2)
        self.Iodd =bool(sum(f.Iodd for f in formula_list)%2)
        self.name=name
        self.formulae=formula_list
        self.index=index_list
        self.hermitian = hermitian
        self.einsumlines=[]
        if dot:
            self.einsumlines.append( "LM"+self.index[0]+",MN"+self.index[1]+"->LN" )
            self.ndim = 0
        else:
            save_index = self.index[0]
            for i in range(len(self.index)-1):
                result_index = "".join(dict.fromkeys(save_index+self.index[i+1]))
                self.einsumlines.append( "LM"+save_index+",MN"+self.index[i+1]+"->LN"+result_index )
                save_index = result_index
            self.ndim = len(save_index)

    def nn(self,ik,inn,out):
        matrices = [frml.nn(ik,inn,out) for frml in self.formulae ]
        res=matrices[0]
        for mat,line  in zip(matrices[1:],self.einsumlines):
            res=np.einsum(line,res,mat)
        if self.hermitian:
            res=0.5*(res+res.swapaxes(0,1).conj())
        return np.array(res,dtype=complex)

    def ln(self,ik,inn,out):
        raise NotImplementedError()

class ProductDelta(Formula_ln):
    """ """
    def __init__(self,matrix,index_list):
        self.delta = np.eye(3)
        self.TRodd=matrix.TRodd
        self.Iodd=matrix.Iodd
        self.matrix = matrix
        self.index = index_list
        self.ndim = len("".join(dict.fromkeys(self.index[0]+self.index[1])))

    def nn(self,ik,inn,out):
        matrix = self.matrix.nn(ik,inn,out)
        res = np.einsum(""+self.index[0]+",ML"+self.index[1]+"->ML"+"".join(dict.fromkeys(self.index[0]+self.index[1])),self.delta,matrix)
        return np.array(res,dtype=complex)

    def ln(self,ik,inn,out):
        matrix = self.matrix.ln(ik,inn,out)
        res = np.einsum(""+self.index[0]+",ML"+self.index[1]+"->ML"+"".join(dict.fromkeys(self.index[0]+self.index[1])),self.delta,matrix)
        return np.array(res,dtype=complex)
=======
>>>>>>> 76f92e78
<|MERGE_RESOLUTION|>--- conflicted
+++ resolved
@@ -100,7 +100,7 @@
 class FormulaProduct(Formula_ln):
 
     """a class to store a product of several formulae"""
-    def __init__(self,formula_list,name="unknown",hermitian=False):
+    def __init__(self,formula_list,name="unknown",hermitian=False,transpose = None):
         if type(formula_list) not in (list,tuple):
             formula_list=[formula_list]
         self.TRodd=bool(sum(f.TRodd for f in formula_list)%2)
@@ -108,6 +108,7 @@
         self.name=name
         self.formulae=formula_list
         self.hermitian = hermitian
+        self.transpose = (0,1)+(i+2 for i in transpose) if transpose is not None else None
         ndim_list = [f.ndim for f in formula_list]
         self.ndim = sum(ndim_list)
         self.einsumlines=[]
@@ -124,20 +125,23 @@
             res=np.einsum(line,res,mat)
         if self.hermitian:
             res=0.5*(res+res.swapaxes(0,1).conj())
+        if self.transpose is not None:
+            res = res.transpose(self.transpose)
         return np.array(res,dtype=complex)
 
     def ln(self,ik,inn,out):
         raise NotImplementedError()
-<<<<<<< HEAD
 
 
 
 class FormulaSum(Formula_ln):
 
     """a class to store a sum of several formulae"""
-    def __init__(self,formula_list,name="unknown",hermitian=False):
+    def __init__(self,formula_list,coefs=None,name="unknown",hermitian=False):
         if type(formula_list) not in (list,tuple):
             formula_list=[formula_list]
+        if coefs is None:
+            coefs = [1 for f in formula_list]
         self.TRodd=formula_list[0].TRodd  
         assert np.all([f.TRodd==self.TRodd for f in formula_list]) 
         self.Iodd=formula_list[0].Iodd  
@@ -146,11 +150,12 @@
         assert np.all([f.ndim==self.ndim for f in formula_list]) 
         self.name=name
         self.formulae=formula_list
+        self.coefs=coefs
         self.hermitian = hermitian
 
 
     def nn(self,ik,inn,out):
-        res = sum(frml.nn(ik,inn,out) for frml in self.formulae)
+        res = sum(frml.nn(ik,inn,out)*x for frml,x in zip(self.formulae,self.coefs))
         if self.hermitian:
             res=0.5*(res+res.swapaxes(0,1).conj())
         return np.array(res,dtype=complex)
@@ -158,60 +163,3 @@
     def ln(self,ik,inn,out):
         raise NotImplementedError()
 
-
-class FormulaProduct_2(Formula_ln):
-    """a class to store a product of several formulae (when have same index)"""
-    def __init__(self,formula_list,index_list,name="unknown",hermitian=False,dot = False):
-        if type(formula_list) not in (list,tuple):
-            formula_list=[formula_list]
-        self.TRodd=bool(sum(f.TRodd for f in formula_list)%2)
-        self.Iodd =bool(sum(f.Iodd for f in formula_list)%2)
-        self.name=name
-        self.formulae=formula_list
-        self.index=index_list
-        self.hermitian = hermitian
-        self.einsumlines=[]
-        if dot:
-            self.einsumlines.append( "LM"+self.index[0]+",MN"+self.index[1]+"->LN" )
-            self.ndim = 0
-        else:
-            save_index = self.index[0]
-            for i in range(len(self.index)-1):
-                result_index = "".join(dict.fromkeys(save_index+self.index[i+1]))
-                self.einsumlines.append( "LM"+save_index+",MN"+self.index[i+1]+"->LN"+result_index )
-                save_index = result_index
-            self.ndim = len(save_index)
-
-    def nn(self,ik,inn,out):
-        matrices = [frml.nn(ik,inn,out) for frml in self.formulae ]
-        res=matrices[0]
-        for mat,line  in zip(matrices[1:],self.einsumlines):
-            res=np.einsum(line,res,mat)
-        if self.hermitian:
-            res=0.5*(res+res.swapaxes(0,1).conj())
-        return np.array(res,dtype=complex)
-
-    def ln(self,ik,inn,out):
-        raise NotImplementedError()
-
-class ProductDelta(Formula_ln):
-    """ """
-    def __init__(self,matrix,index_list):
-        self.delta = np.eye(3)
-        self.TRodd=matrix.TRodd
-        self.Iodd=matrix.Iodd
-        self.matrix = matrix
-        self.index = index_list
-        self.ndim = len("".join(dict.fromkeys(self.index[0]+self.index[1])))
-
-    def nn(self,ik,inn,out):
-        matrix = self.matrix.nn(ik,inn,out)
-        res = np.einsum(""+self.index[0]+",ML"+self.index[1]+"->ML"+"".join(dict.fromkeys(self.index[0]+self.index[1])),self.delta,matrix)
-        return np.array(res,dtype=complex)
-
-    def ln(self,ik,inn,out):
-        matrix = self.matrix.ln(ik,inn,out)
-        res = np.einsum(""+self.index[0]+",ML"+self.index[1]+"->ML"+"".join(dict.fromkeys(self.index[0]+self.index[1])),self.delta,matrix)
-        return np.array(res,dtype=complex)
-=======
->>>>>>> 76f92e78
