#                                                            #
# This file is distributed as part of the WannierBerri code  #
# under the terms of the GNU General Public License. See the #
# file `LICENSE' in the root directory of the WannierBerri   #
# distribution, or http://www.gnu.org/copyleft/gpl.txt       #
#                                                            #
# The WannierBerri code is hosted on GitHub:                 #
# https://github.com/stepan-tsirkin/wannier-berri            #
#                     written by                             #
#           Stepan Tsirkin, University of Zurich             #
#                                                            #
#------------------------------------------------------------
#  This is the main file of the module


import functools 
from .__evaluate import evaluate_K
from .__utility import smoother 
from . import __integrate 
from . import __tabulate  
from . import __symmetry as symmetry

from .__version import __version__
from .__result import NoComponentError
from collections import Iterable
integrate_options=__integrate.calculators.keys()
tabulate_options =__tabulate.calculators.keys()
from .__mmn2uHu import hlp as hlp_mmn
from .__vaspspn import hlp as hlp_spn





import sys,glob


from colorama import init
from termcolor import cprint 
from pyfiglet import figlet_format

def figlet(text,font='cosmike',col='red'):
    init(strip=not sys.stdout.isatty()) # strip colors if stdout is redirected
    letters=[figlet_format(X, font=font).rstrip("\n").split("\n") for X in text]
#    print (letters)
    logo=[]
    for i in range(len(letters[0])):
        logo.append("".join(L[i] for L in letters))
    cprint("\n".join(logo),col, attrs=['bold'])



def print_options():
    def addparam(param,param_des):
        if len(param)>0:
            return ". Additional parameters: \n"+ "\n".join( (" "*10+"{0:10s} [ default =  {1}] ---  {2}".format(k,param[k],param_des[k]) for k in param) )
        else:
             return ""
    for modname,mod in ("integrate",__integrate),("tabulate",__tabulate):
         cprint ("Options available to {}:".format(modname),'green', attrs=['bold'])
         print("\n".join("{0:10s}  :  {1} {2}".format(key,
                 mod.descriptions[key],addparam(mod.additional_parameters[key],mod.additional_parameters_description[key])
                               ) for key in mod.calculators.keys())+"\n\n")
    hlp_mmn()
    hlp_spn()


#    cprint ("Options available to tabulate:",'green', attrs=['bold'])
#    print("\n".join("{0:10s}  :  {1} ".format(key,__tabulate.descriptions[key]) for key in tabulate_options)+"\n\n")
      



def welcome():
#figlet("WANN IER BERRI",font='cosmic',col='yellow')
    logo="""
.::    .   .:::  :::.     :::.    :::.:::.    :::. :::.,::::::  :::::::..       :::::::.  .,::::::  :::::::..   :::::::..   :::
';;,  ;;  ;;;'   ;;`;;    `;;;;,  `;;;`;;;;,  `;;; ;;;;;;;''''  ;;;;``;;;;       ;;;'';;' ;;;;''''  ;;;;``;;;;  ;;;;``;;;;  ;;;
 '[[, [[, [['   ,[[ '[[,    [[[[[. '[[  [[[[[. '[[ [[[ [[cccc    [[[,/[[['       [[[__[[\. [[cccc    [[[,/[[['   [[[,/[[['  [[[
   Y$c$$$c$P   c$$$cc$$$c   $$$ "Y$c$$  $$$ "Y$c$$ $$$ $$\"\"\"\"    $$$$$$c         $$\"\"\"\"Y$$ $$\"\"\"\"    $$$$$$c     $$$$$$c    $$$
    "88"888     888   888,  888    Y88  888    Y88 888 888oo,__  888b "88bo,    _88o,,od8P 888oo,__  888b "88bo, 888b "88bo,888
     "M "M"     YMM   ""`   MMM     YM  MMM     YM MMM \"\"\"\"YUMMM MMMM   "W"     ""YUMMMP"  \"\"\"\"YUMMM MMMM   "W"  MMMM   "W" MMM
"""
    cprint(logo,'yellow')
    cprint("a.k.a. Wannier19",'red')
    figlet("    by Stepan Tsirkin",font='straight',col='green')



    cprint("""
Tutorial at  Electronic Structure Workshop  was recorded.
Video: https://uzh.zoom.us/rec/share/y84qFIzs8WlIY53g-UGYdfUCB6DUaaa80SUZ-fJZy-GyE37OpaVGSfwDqVj43hk
Input files: https://www.dropbox.com/sh/8lt0rznh7zetagp/AABGrVWr6-1b9kMR3Wo8H92Na?dl=0
""", 'yellow', attrs=['bold'])

    cprint("""
User manual under construction may be viewed here: https://www.overleaf.com/read/kbxxtfbnjvxx
""",'magenta' )


    cprint( "\nVersion: {}\n".format( __version__),'cyan', attrs=['bold'])
#    print_options()

#for font in ['twopoint','contessa','tombstone','thin','straight','stampatello','slscript','short','pepper']:
#    __figlet("by Stepan Tsirkin",font=font,col='green')

    

def check_option(quantities,avail,tp):
    for opt in quantities:
      if opt not in avail:
        raise RuntimeError("Quantity {} is not available for {}. Available options are : \n{}\n".format(opt,tp,avail) )


## TODO: Unify the two methids, to do everything in one shot

def integrate(system,grid,Efermi=None,omega=None, Ef0=0,
                        smearEf=10,smearW=10,quantities=[],adpt_num_iter=0,
                        fout_name="wberri",restart=False,numproc=0,suffix="",file_Klist="Klist",parameters={}):

    cprint ("\nIntegrating the following qantities: "+", ".join(quantities)+"\n",'green', attrs=['bold'])
    check_option(quantities,integrate_options,"integrate")
<<<<<<< HEAD
    smoothEf = None if Efermi is None else smoother(Efermi,smearEf) # smoother for functions of Fermi energy
    smoothW= None if omega is None else smoother(omega,smearW) # smoother for functions of frequency
    eval_func=functools.partial( __integrate.intProperty, Efermi=Efermi, omega=omega, smootherEf=smoothEf, smootherOmega=smoothW,
            quantities=quantities, parameters=parameters )
    res=evaluate_K(eval_func,system,NK=NK,NKdiv=NKdiv,NKFFT=NKFFT,nproc=numproc,
=======
    smooth=smoother(Efermi,smearEf)
    eval_func=functools.partial(  __integrate.intProperty, Efermi=Efermi, smootherEf=smooth,quantities=quantities,parameters=parameters )
    res=evaluate_K(eval_func,system,grid,nproc=numproc,
>>>>>>> f8b21abd
            adpt_num_iter=adpt_num_iter,adpt_nk=1,
                fout_name=fout_name,suffix=suffix,
                restart=restart,file_Klist=file_Klist)
    cprint ("Integrating finished successfully",'green', attrs=['bold'])
    return res



def tabulate(system,grid,omega=None, quantities=[],
                  fout_name="wberri",ibands=None,suffix="",numproc=0,Ef0=0.,parameters={}):

    assert grid.GammaCentered , "only Gamma-centered grids are allowed for tabulation"
    cprint ("\nTabulating the following qantities: "+", ".join(quantities)+"\n",'green', attrs=['bold'])
    check_option(quantities,tabulate_options,"tabulate")
    eval_func=functools.partial(  __tabulate.tabXnk, ibands=ibands,quantities=quantities,parameters=parameters )

    res=evaluate_K(eval_func,system,grid,nproc=numproc,
            adpt_num_iter=0 , restart=False,suffix=suffix,file_Klist=None)
            
    res=res.to_grid(grid.dense)
        
    open("{0}_E.frmsf".format(fout_name),"w").write(
         res.fermiSurfer(quantity=None,efermi=Ef0) )
    
    for Q in quantities:
#     for comp in ["x","y","z","sq","norm"]:
     for comp in ["x","y","z","xx","yy","zz","xy","yx","xz","zx","yz","zy"]:
        try:
            txt=res.fermiSurfer(quantity=Q,component=comp,efermi=Ef0)
            open("{2}_{1}-{0}.frmsf".format(comp,Q,fout_name),"w").write(txt)
        except NoComponentError:
            pass

    cprint ("Tabulating finished successfully",'green', attrs=['bold'])
    return res


<|MERGE_RESOLUTION|>--- conflicted
+++ resolved
@@ -120,17 +120,11 @@
 
     cprint ("\nIntegrating the following qantities: "+", ".join(quantities)+"\n",'green', attrs=['bold'])
     check_option(quantities,integrate_options,"integrate")
-<<<<<<< HEAD
     smoothEf = None if Efermi is None else smoother(Efermi,smearEf) # smoother for functions of Fermi energy
     smoothW= None if omega is None else smoother(omega,smearW) # smoother for functions of frequency
     eval_func=functools.partial( __integrate.intProperty, Efermi=Efermi, omega=omega, smootherEf=smoothEf, smootherOmega=smoothW,
             quantities=quantities, parameters=parameters )
     res=evaluate_K(eval_func,system,NK=NK,NKdiv=NKdiv,NKFFT=NKFFT,nproc=numproc,
-=======
-    smooth=smoother(Efermi,smearEf)
-    eval_func=functools.partial(  __integrate.intProperty, Efermi=Efermi, smootherEf=smooth,quantities=quantities,parameters=parameters )
-    res=evaluate_K(eval_func,system,grid,nproc=numproc,
->>>>>>> f8b21abd
             adpt_num_iter=adpt_num_iter,adpt_nk=1,
                 fout_name=fout_name,suffix=suffix,
                 restart=restart,file_Klist=file_Klist)
