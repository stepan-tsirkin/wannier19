--- conflicted
+++ resolved
@@ -16,13 +16,9 @@
 
 __version__ = "0.11.1"
 
-<<<<<<< HEAD
-from .__main import integrate,tabulate,symmetry,integrate_options,tabulate_options,welcome,print_options
 from .run import run
-=======
 from .__main import integrate,tabulate,integrate_options,tabulate_options,welcome,print_options
 from . import symmetry
->>>>>>> 5e4d629d
 from .__tabulate import TABresult
 from .__grid import Grid
 from .__system       import System
