--- conflicted
+++ resolved
@@ -23,10 +23,6 @@
 from .__grid import Grid
 from .system import System_w90, System_fplo, System_tb, System_PythTB, System_TBmodels, System_ASE
 from .__path import Path
-<<<<<<< HEAD
-from . import calculators
-=======
-from .__parallel import Parallel
 from . import calculators
 
 from termcolor import cprint
@@ -56,5 +52,4 @@
 
     cprint("""\n  The Web page is :  HTTP://WANNIER-BERRI.ORG  \n""", 'yellow')
 
-    cprint("\nVersion: {}\n".format(__version__), 'cyan', attrs=['bold'])
->>>>>>> 38a506a7
+    cprint("\nVersion: {}\n".format(__version__), 'cyan', attrs=['bold'])