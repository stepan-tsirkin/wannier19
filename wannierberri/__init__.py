#                                                            #
# This file is distributed as part of the WannierBerri code  #
# under the terms of the GNU General Public License. See the #
# file `LICENSE' in the root directory of the WannierBerri   #
# distribution, or http://www.gnu.org/copyleft/gpl.txt       #
#                                                            #
# The WannierBerri code is hosted on GitHub:                 #
# https://github.com/stepan-tsirkin/wannier-berri            #
#                     written by                             #
#           Stepan Tsirkin, University of Zurich             #
#                                                            #
#------------------------------------------------------------
"""
wannierberri - a module for Wannier interpolation
"""
from .__main import integrate,tabulate,symmetry,integrate_options,tabulate_options,welcome,print_options
from .__tabulate import TABresult
from .__grid import Grid
from .__version import __version__
from .__system import System
from .__system_w90 import System_w90
from .__system_tb  import System_tb
from .__system_tb_py  import System_PythTB, System_TBmodels
<<<<<<< HEAD

=======
from .__path import Path
>>>>>>> 5903011d
welcome()

<|MERGE_RESOLUTION|>--- conflicted
+++ resolved
@@ -21,10 +21,6 @@
 from .__system_w90 import System_w90
 from .__system_tb  import System_tb
 from .__system_tb_py  import System_PythTB, System_TBmodels
-<<<<<<< HEAD
-
-=======
 from .__path import Path
->>>>>>> 5903011d
 welcome()
 
