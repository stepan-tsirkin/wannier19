--- conflicted
+++ resolved
@@ -30,14 +30,9 @@
          'V'          : frml.Velocity, 
          'berry'      : frml.Omega, 
          'Der_berry'  : frml.DerOmega,
-<<<<<<< HEAD
          'morb'       : frml.morb_bohr,
          'Der_morb'   : frml_basic.Der_morb_bohr
-=======
-         'morb'       : frml.morb,
-         'Der_morb'   : frml_basic.Der_morb,
          'spin_berry' : frml.SpinOmega,
->>>>>>> 5c4631f8
          }
 
 
