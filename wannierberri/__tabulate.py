#                                                            #l
# This file is distributed as part of the WannierBerri code  #
# under the terms of the GNU General Public License. See the #
# file `LICENSE' in the root directory of the WannierBerri   #
# distribution, or http://www.gnu.org/copyleft/gpl.txt       #
#                                                            #
# The WannierBerri code is hosted on GitHub:                 #
# https://github.com/stepan-tsirkin/wannier-berri            #
#                     written by                             #
#           Stepan Tsirkin, University of Zurich             #
#                                                            #
#------------------------------------------------------------

import numpy as np
from collections.abc import Iterable
from collections import defaultdict
from time import time
import  multiprocessing 
import functools
from . import __result as result
from . import covariant_formulak as frml
from . import covariant_formulak_basic as frml_basic

#If one whants to add  new quantities to tabulate, just modify the following dictionaries

#should be classes Formula_ln 
# TODO : add factors to the calculation
calculators={ 
         'spin'       : frml.Spin, 
         'V'          : frml.Velocity, 
         'berry'      : frml.Omega, 
         'Der_berry'  : frml.DerOmega,
         'morb'       : frml.morb,
         'Der_morb'   : frml_basic.Der_morb
         }


additional_parameters=defaultdict(lambda: defaultdict(lambda:None )   )
additional_parameters_description=defaultdict(lambda: defaultdict(lambda:"no description" )   )


descriptions=defaultdict(lambda:"no description")
descriptions['berry']="Berry curvature (Ang^{2})"
descriptions['Der_berry']="1st deravetive of Berry curvature (Ang^{3})"
descriptions['V']="velocity (eV*Ang)"
descriptions['spin']="Spin"
descriptions['morb']="orbital moment of Bloch states <nabla_k u_n| X(H-E_n) | nabla_k u_n> (eV*Ang**2)"
descriptions['Der_morb']="1st derivative orbital moment of Bloch states <nabla_k u_n| X(H-E_n) | nabla_k u_n> (eV*Ang**2)"

parameters_ocean = {
'external_terms' : (True , "evaluate external terms"),
'internal_terms' : (True,  "evaluate internal terms"),
}

for key,val in parameters_ocean.items(): 
    for calc in ['berry','Der_berry','morb','Der_morb']: 
        additional_parameters[calc][key] = val[0]
        additional_parameters_description[calc][key] = val[1]



def tabXnk(data_K,quantities=[],user_quantities = {},degen_thresh=-1,degen_Kramers=False,ibands=None,
            parameters={},specific_parameters = {}):


    if ibands is None:
        ibands=np.arange(data_K.nbands)
    else:
        ibands = np.array(ibands)

    tabulator = Tabulator(data_K,ibands,degen_thresh=degen_thresh,degen_Kramers=degen_Kramers)

    results={'Energy':result.KBandResult(data_K.E_K[:,ibands],TRodd=False,Iodd=False)}
    for qfull in quantities:
        q = qfull.split('^')[0]
        __parameters={}
        for param in additional_parameters[q]:
            if param in parameters:
                 __parameters[param]=parameters[param]
            else :
                 __parameters[param]=additional_parameters[q][param]
        results[qfull]=tabulator( calculators[q](data_K,**__parameters) )

    for q,formula in user_quantities.items():
        if q in specific_parameters:
            __parameters = specific_parameters[q]
        else:
            __parameters = {}
        results[q]=tabulator( formula(data_K,**__parameters) )


    return TABresult( kpoints       = data_K.kpoints_all,
                      recip_lattice = data_K.system.recip_lattice,
                      results       = results )


class  Tabulator():

    def __init__(self ,  data_K,  ibands, degen_thresh=1e-4,degen_Kramers=False):

        self.nk=data_K.nk
        self.NB=data_K.num_wann
        self.ibands = ibands

        band_groups=data_K.get_bands_in_range_groups(-np.Inf,np.Inf,degen_thresh=degen_thresh,degen_Kramers=degen_Kramers,sea=False)
        # bands_groups  is a digtionary (ib1,ib2):E
        # now select only the needed groups
        self.band_groups = [  [ n    for n in groups.keys() if np.any(  (ibands>=n[0])*(ibands<n[1]) )  ]
              for groups in band_groups ]    # select only the needed groups
        self.group = [[] for ik in range(self.nk)]
        for ik in range(self.nk):
            for ib in self.ibands:
                for n in self.band_groups[ik]:
                    if ib<n[1] and ib >=n[0]:
                        self.group[ik].append(n)
                        break

    def __call__(self,formula):
        """formula  - TraceFormula to evaluate 
        """
        rslt = np.zeros( (self.nk,len(self.ibands))+(3,)*formula.ndim )
        for ik in range(self.nk):
            values={}
            for n in self.band_groups[ik]:
                inn = np.arange(n[0],n[1])
                out = np.concatenate( (np.arange(0,n[0]), np.arange(n[1],self.NB) ) )
                values[n] = formula.trace(ik,inn,out)/(n[1]-n[0])
            for ib,b in enumerate(self.ibands): 
                rslt[ik,ib] = values[self.group[ik][ib]]

        return result.KBandResult(rslt,TRodd=formula.TRodd,Iodd=formula.Iodd)



class TABresult(result.Result):

    def __init__(self,kpoints,recip_lattice,results={}):
        self.nband=results['Energy'].nband
        self.grid=None
        self.gridorder=None
        self.recip_lattice=recip_lattice
        self.kpoints=np.array(kpoints,dtype=float)%1

        self.results=results
        for r in results:
            assert len(kpoints)==results[r].nk
            assert self.nband==results[r].nband
            
    @property 
    def Enk(self):
        return self.results['Energy']

        
    def __mul__(self,other):
    #K-point factors do not play arole in tabulating quantities
        return self
    
    def __truediv__(self,other):
    #K-point factors do not play arole in tabulating quantities
        return self

    def __add__(self,other):
        if other == 0:
            return self
        if self.nband!=other.nband:
            raise RuntimeError ("Adding results with different number of bands {} and {} - not allowed".format(
                self.nband,other.nband) )
        results={r: self.results[r]+other.results[r] for r in self.results if r in other.results }
        return TABresult(np.vstack( (self.kpoints,other.kpoints) ), recip_lattice=self.recip_lattice,results=results) 

    def save(self,name):
        return   # do nothing so far

    def savetxt(self,name):
        return   # do nothing so far

    def savedata(self,name,prefix,suffix,i_iter):
        if i_iter>0 :
            pass  # so far do nothing on iterations, chang in future
        else:
            self.self_to_grid()
            write_frmsf(prefix+"-"+name,Ef0=0.,numproc=None,quantities=self.results.keys(),res=self,suffix=suffix)  # so far let it be the only mode, implement other modes in future    
            # TODO : remove this messy call to external routine, which calls back an internal one    

    @property
    def find_grid(self):
        """ Find the full grid.""" 
        #TODO: make it cleaner, to work with iterations
        grid = np.zeros(3,dtype=int)
        kp = np.array(self.kpoints)
        for i in range(3):
            k = np.sort(kp[:,i])
            dk = np.max(k[1:]-k[:-1])
            grid[i]=int(np.round(1./dk))
        return grid

    def transform(self,sym):
        results={r:self.results[r].transform(sym)  for r in self.results}
        kpoints=[sym.transform_reduced_vector(k,self.recip_lattice) for k in self.kpoints]
        return TABresult(kpoints=kpoints,recip_lattice=self.recip_lattice,results=results)

    def to_grid(self,grid,order='C'):
        print ("setting the grid")
        grid1=[np.linspace(0.,1.,g,False) for g in grid]
        print ("setting new kpoints")
        k_new=np.array(np.meshgrid(grid1[0],grid1[1],grid1[2],indexing='ij')).reshape((3,-1),order=order).T
        print ("finding equivalent kpoints")
        # check if each k point is on the regular grid
        kpoints_int = np.rint(self.kpoints * grid[None, :]).astype(int)
        on_grid = np.all(abs(kpoints_int / grid[None, :] - self.kpoints) < 1e-5, axis=1)

        # compute the index of each k point on the grid
        kpoints_int = kpoints_int % grid[None, :]
        ind_grid = kpoints_int[:, 2] + grid[2] * (kpoints_int[:, 1] + grid[1] * kpoints_int[:, 0])

        # construct the map from the grid indices to the k-point indices
        k_map = [[] for i in range(np.prod(grid))]
        for ik in range(len(self.kpoints)):
            if on_grid[ik]:
                k_map[ind_grid[ik]].append(ik)
            else:
                print(f"WARNING: k-point {ik}={self.kpoints[ik]} is not on the grid, skipping.")
        t0=time()
        print ("collecting")
        results={r:self.results[r].to_grid(k_map)  for r in self.results}
        t1=time()
        print ("collecting: to_grid  : {}".format(t1-t0))
        res=TABresult( k_new,recip_lattice=self.recip_lattice,results=results)
        t2=time()
        print ("collecting: TABresult  : {}".format(t2-t1))
        res.grid=np.copy(grid)
        res.gridorder=order
        t3=time()
        print ("collecting - OK : {} ({})".format(t3-t0,t3-t2))
        return res

    def self_to_grid(self):
        res = self.to_grid(self.find_grid,order='C')
        self.__dict__.update(res.__dict__) # another dirty trick, TODO : clean it

    def __get_data_grid(self,quantity,iband,component=None,efermi=None):
<<<<<<< HEAD
        if isinstance(iband,Iterable):
            iband = np.array(iband)
            shape = iband.shape+tuple(self.grid)
        else:
            shape = tuple(self.grid)
        if quantity=='E':
            return self.Enk.data[:,iband].reshape(shape)
=======
        if quantity=='Energy':
            return self.Enk.data[:,iband].reshape(self.grid)
>>>>>>> 3cc92c3e
        elif component==None:
            return self.results[quantity].data[:,iband].reshape(shape+(3,)*self.results[quantity].rank)
        else:
            return self.results[quantity].get_component(component)[:,iband].reshape(shape)


    def __get_data_path(self,quantity,iband,component=None,efermi=None):
<<<<<<< HEAD
        if isinstance(iband,Iterable):
            iband = np.array(iband)
            shape = iband.shape+tuple(self.grid)
        else:
            shape = tuple(self.grid)
        if quantity=='E':
=======
        if quantity=='Energy':
>>>>>>> 3cc92c3e
            return self.Enk.data[:,iband]
        elif component==None:
            return self.results[quantity].data[:,iband]
        else:
            return self.results[quantity].get_component(component)[:,iband]
 
    def get_data(self,quantity,iband=None,component=None,efermi=None):
        if iband is None:
            iband = np.arange(self.nband)
        if self.grid is None:
            return self.__get_data_path(quantity,iband,component=component,efermi=efermi)
        else : 
            return self.__get_data_grid(quantity,iband,component=component,efermi=efermi)


    def fermiSurfer(self,quantity=None,component=None,efermi=0,npar=0,iband=None,frmsf_name=None):
        if iband is None:
            iband=np.arange(self.nband)
        elif isinstance(iband, int):
            iband=[iband]
        if not (quantity is None):
            Xnk=self.results[quantity].get_component(component)
        if self.grid is None:
            raise RuntimeError("the data should be on a grid before generating FermiSurfer files. use to_grid() method")
        if self.gridorder!='C':
            raise RuntimeError("the data should be on a 'C'-ordered grid for generating FermiSurfer files")
        FSfile=""
        FSfile+=(" {0}  {1}  {2} \n".format(self.grid[0],self.grid[1],self.grid[2]))
        FSfile+=("1 \n" ) # so far only this option of Fermisurfer is implemented
        FSfile+=("{} \n".format(len(iband)))
        FSfile+=("".join( ["  ".join("{:14.8f}".format(x) for x in v) + "\n" for v in self.recip_lattice] ))

        FSfile+=_savetxt(a=self.Enk.data[:,iband].flatten(order='F')-efermi,npar=npar)
        
        if quantity is None:
            return FSfile

        if quantity not in self.results:
            raise RuntimeError("requested quantity '{}' was not calculated".format(quantity))
            return FSfile
        FSfile+=_savetxt(a=Xnk[:,iband].flatten(order='F'),npar=npar)
        if frmsf_name is not None:
            if not (frmsf_name.endswith(".frmsf")):
                frmsf_name+=".frmsf"
            open(frmsf_name,"w").write(FSfile)
        return FSfile

    def plot_path_fat(self, 
                  path,
                  quantity=None,
                  component=None,
                  save_file=None,
                  Eshift=0,
                  Emin=None,  Emax=None,
                  iband=None,
                  mode="fatband",
                  fatfactor=20,
                  cut_k=True
                  ):
        """a routine to plot a result along the path"""

        import matplotlib.pyplot as plt
        if iband is None: 
            iband=np.arange(self.nband)
        elif isinstance(iband,int):
            iband=np.array([iband])
        elif isinstance(iband,Iterable):
            iband=np.array(iband)
            if iband.dtype!=int:
                raise ValueError("iband should be integer")
        else:
            raise ValueError("iband should be either an integer, or array of intergers, or None")


        kline=path.getKline()
        E=self.get_data(quantity='Energy',iband=iband)-Eshift
        print ("shape of Energy",E.shape)

        plt.ylabel(r"$E$, eV")
        if Emin is None:
            Emin=E.min()-0.5
        if Emax is None:
            Emax=E.max()+0.5

        klineall=[]
        for ib in range(len(iband)):
            e=E[:,ib]
            selE=(e<=Emax)*(e>=Emin)
            klineselE=kline[selE]
            klineall.append(klineselE)
            plt.plot(klineselE,e[selE],color="gray")
        if cut_k:
            klineall=[k for kl in klineall for k in kl]
            kmin=min(klineall)
            kmax=max(klineall)
        else:
            kmin=kline.min()
            kmax=kline.max()

        if quantity is not None:
            data=self.get_data(quantity=quantity,iband=iband,component=component)
            print ("shape of data",data.shape)
            if mode=="fatband" :
                for ib in range(len(iband)):
                    e=E[:,ib]
                    selE=(e<=Emax)*(e>=Emin)
                    klineselE=kline[selE]
                    y=data[selE][:,ib]
                    e1=e[selE]
                    for col,sel in [("red",(y>0)),("blue",(y<0))]:
                        plt.scatter(klineselE[sel],e1[sel],s=abs(y[sel])*fatfactor,color=col)
            else :
                raise ValueError("So far only fatband mode is implemented")



        x_ticks_labels    = []  
        x_ticks_positions = [] 
        for k,v in path.labels.items():
            x_ticks_labels.append(v) 
            x_ticks_positions.append(kline[k]) 
            plt.axvline(x=kline[k] )
        plt.xticks(x_ticks_positions, x_ticks_labels )
        plt.ylim([Emin,Emax])
        plt.xlim([kmin,kmax])

        if save_file is None:
           plt.show()
        else:
           plt.savefig(save_file)
        plt.close()

    def max(self):
        return -1 # tabulating does not contribute to adaptive refinement

def _savetxt(limits=None,a=None,fmt=".8f",npar=0):
    assert a.ndim==1 , "only 1D arrays are supported. found shape{}".format(a.shape)
    if npar is None:
        npar = multiprocessing.cpu_count()
    if npar<=0:
        if limits is None:
            limits=(0,a.shape[0])
        fmtstr="{0:"+fmt+"}\n"
        return "".join(fmtstr.format(x) for x in a[limits[0]:limits[1]] )
    else:
        if limits is not None: 
            raise ValueError("limits shpould not be used in parallel mode")
        nppproc=a.shape[0]//npar+(1 if a.shape[0]%npar>0 else 0)
        print ("using a pool of {} processes to write txt frmsf of {} points per process".format(npar,nppproc))
        asplit=[(i,i+nppproc) for i in range(0,a.shape[0],nppproc)]
        p=multiprocessing.Pool(npar)
        res= p.map(functools.partial(_savetxt,a=a,fmt=fmt,npar=0)  , asplit)
        p.close()
        p.join()
        return "".join(res)

def write_frmsf(frmsf_name,Ef0,numproc,quantities,res,suffix=""):
    if len(suffix)>0:
        suffix="-"+suffix
    if frmsf_name is not None:
        open(f"{frmsf_name}_E{suffix}.frmsf","w").write(
             res.fermiSurfer(quantity=None,efermi=Ef0,npar=numproc) )
        t3=time()
        ttxt=0
        twrite=0
        for Q in quantities:
            for comp in ["x","y","z","xx","yy","zz","xy","yx","xz","zx","yz","zy"]:
                try:
                    t31=time()
                    txt=res.fermiSurfer(quantity=Q,component=comp,efermi=Ef0,npar=numproc)
                    t32=time()
                    open(f"{frmsf_name}_{Q}-{comp}{suffix}.frmsf","w").write(txt)
                    t33=time()
                    ttxt  += t32-t31
                    twrite+= t33-t32
                except result.NoComponentError:
                    pass
    else:
        ttxt=0
        twrite=0
    return ttxt,twrite
<|MERGE_RESOLUTION|>--- conflicted
+++ resolved
@@ -239,18 +239,13 @@
         self.__dict__.update(res.__dict__) # another dirty trick, TODO : clean it
 
     def __get_data_grid(self,quantity,iband,component=None,efermi=None):
-<<<<<<< HEAD
         if isinstance(iband,Iterable):
             iband = np.array(iband)
-            shape = iband.shape+tuple(self.grid)
+            shape = tuple(self.grid)+iband.shape
         else:
             shape = tuple(self.grid)
-        if quantity=='E':
+        if quantity=='Energy':
             return self.Enk.data[:,iband].reshape(shape)
-=======
-        if quantity=='Energy':
-            return self.Enk.data[:,iband].reshape(self.grid)
->>>>>>> 3cc92c3e
         elif component==None:
             return self.results[quantity].data[:,iband].reshape(shape+(3,)*self.results[quantity].rank)
         else:
@@ -258,16 +253,9 @@
 
 
     def __get_data_path(self,quantity,iband,component=None,efermi=None):
-<<<<<<< HEAD
         if isinstance(iband,Iterable):
             iband = np.array(iband)
-            shape = iband.shape+tuple(self.grid)
-        else:
-            shape = tuple(self.grid)
-        if quantity=='E':
-=======
         if quantity=='Energy':
->>>>>>> 3cc92c3e
             return self.Enk.data[:,iband]
         elif component==None:
             return self.results[quantity].data[:,iband]
