#                                                            #l
# This file is distributed as part of the WannierBerri code  #
# under the terms of the GNU General Public License. See the #
# file `LICENSE' in the root directory of the WannierBerri   #
# distribution, or http://www.gnu.org/copyleft/gpl.txt       #
#                                                            #
# The WannierBerri code is hosted on GitHub:                 #
# https://github.com/stepan-tsirkin/wannier-berri            #
#                     written by                             #
#           Stepan Tsirkin, University of Zurich             #
#                                                            #
#------------------------------------------------------------

import numpy as np
from collections.abc import Iterable
from collections import defaultdict
from time import time
import multiprocessing
import functools
from . import __result as result
from . import covariant_formulak as frml
from . import covariant_formulak_basic as frml_basic

#If one whants to add  new quantities to tabulate, just modify the following dictionaries

#should be classes Formula_ln
# TODO : add factors to the calculation
calculators = {
    'spin': frml.Spin,
    'V': frml.Velocity,
    'berry': frml.Omega,
    'Der_berry': frml.DerOmega,
    'morb': frml.morb,
    'Der_morb': frml_basic.Der_morb,
    'spin_berry': frml.SpinOmega,
}

additional_parameters = defaultdict(lambda: defaultdict(lambda: None))
additional_parameters_description = defaultdict(lambda: defaultdict(lambda: "no description"))

descriptions = defaultdict(lambda: "no description")
descriptions['berry'] = "Berry curvature (Ang^{2})"
descriptions['Der_berry'] = "1st deravetive of Berry curvature (Ang^{3})"
descriptions['V'] = "velocity (eV*Ang)"
descriptions['spin'] = "Spin"
descriptions['morb'] = "orbital moment of Bloch states <nabla_k u_n| X(H-E_n) | nabla_k u_n> (eV*Ang**2)"
descriptions[
    'Der_morb'] = "1st derivative orbital moment of Bloch states <nabla_k u_n| X(H-E_n) | nabla_k u_n> (eV*Ang**2)"
descriptions['spin_berry'] = "Spin Berry curvature (hbar * Ang^{2})"

parameters_ocean = {
    'external_terms': (True, "evaluate external terms"),
    'internal_terms': (True, "evaluate internal terms"),
}

for key, val in parameters_ocean.items():
    for calc in ['berry', 'Der_berry', 'morb', 'Der_morb']:
        additional_parameters[calc][key] = val[0]
        additional_parameters_description[calc][key] = val[1]

additional_parameters['spin_berry']['spin_current_type'] = 'ryoo'
additional_parameters_description['spin_berry']['spin_current_type'] = 'type of the spin current'


def tabXnk(
        data_K,
        quantities=[],
        user_quantities={},
        degen_thresh=-1,
        degen_Kramers=False,
        ibands=None,
        parameters={},
        specific_parameters={}):

    if ibands is None:
        ibands = np.arange(data_K.nbands)
    else:
        ibands = np.array(ibands)

    tabulator = Tabulator(data_K, ibands, degen_thresh=degen_thresh, degen_Kramers=degen_Kramers)

    results = {'Energy': result.KBandResult(data_K.E_K[:, ibands], TRodd=False, Iodd=False)}
    for qfull in quantities:
        q = qfull.split('^')[0]
        __parameters = {}
        for param in additional_parameters[q]:
            if param in parameters:
                __parameters[param] = parameters[param]
            else:
                __parameters[param] = additional_parameters[q][param]
        results[qfull] = tabulator(calculators[q](data_K, **__parameters))

    for q, formula in user_quantities.items():
        if q in specific_parameters:
            __parameters = specific_parameters[q]
        else:
            __parameters = {}
        results[q] = tabulator(formula(data_K, **__parameters))

    return TABresult(kpoints=data_K.kpoints_all, recip_lattice=data_K.system.recip_lattice, results=results)


class Tabulator():

    def __init__(self, data_K, ibands, degen_thresh=1e-4, degen_Kramers=False):

        self.nk = data_K.nk
        self.NB = data_K.num_wann
        self.ibands = ibands

        band_groups = data_K.get_bands_in_range_groups(
            -np.Inf, np.Inf, degen_thresh=degen_thresh, degen_Kramers=degen_Kramers, sea=False)
        # bands_groups  is a digtionary (ib1,ib2):E
        # now select only the needed groups
        self.band_groups = [
            [n for n in groups.keys() if np.any((ibands >= n[0]) * (ibands < n[1]))] for groups in band_groups
        ]  # select only the needed groups
        self.group = [[] for ik in range(self.nk)]
        for ik in range(self.nk):
            for ib in self.ibands:
                for n in self.band_groups[ik]:
                    if ib < n[1] and ib >= n[0]:
                        self.group[ik].append(n)
                        break

    def __call__(self, formula):
        """formula  - TraceFormula to evaluate"""
        rslt = np.zeros((self.nk, len(self.ibands)) + (3, ) * formula.ndim)
        for ik in range(self.nk):
            values = {}
            for n in self.band_groups[ik]:
                inn = np.arange(n[0], n[1])
                out = np.concatenate((np.arange(0, n[0]), np.arange(n[1], self.NB)))
                values[n] = formula.trace(ik, inn, out) / (n[1] - n[0])
            for ib, b in enumerate(self.ibands):
                rslt[ik, ib] = values[self.group[ik][ib]]

        return result.KBandResult(rslt, TRodd=formula.TRodd, Iodd=formula.Iodd)


class TABresult(result.Result):

    def __init__(self, kpoints, recip_lattice, results={},mode="grid"):
        self.nband = results['Energy'].nband
        self.mode = mode
        self.grid = None
        self.gridorder = None
        self.recip_lattice = recip_lattice
        self.kpoints = np.array(kpoints, dtype=float) % 1

        self.results = results
        for r in results:
            assert len(kpoints) == results[r].nk
            assert self.nband == results[r].nband

    @property
    def Enk(self):
        return self.results['Energy']

    def __mul__(self, other):
        #K-point factors do not play arole in tabulating quantities
        return self

    def __truediv__(self, other):
        #K-point factors do not play arole in tabulating quantities
        return self

    def __add__(self, other):
        if other == 0:
            return self
        assert self.mode == other.mode
        if self.nband != other.nband:
            raise RuntimeError(
                "Adding results with different number of bands {} and {} - not allowed".format(self.nband, other.nband))
        results = {r: self.results[r] + other.results[r] for r in self.results if r in other.results}
        return TABresult(np.vstack((self.kpoints, other.kpoints)), recip_lattice=self.recip_lattice, results=results, mode=self.mode)

    def save(self, name):
        return  # do nothing so far

    def savetxt(self, name):
        return  # do nothing so far

    def savedata(self, name, prefix, suffix, i_iter):
        if i_iter > 0:
            pass  # so far do nothing on iterations, chang in future
        elif self.mode == "grid":
            self.self_to_grid()
            write_frmsf(
                prefix + "-" + name, Ef0=0., numproc=None, quantities=self.results.keys(), res=self,
                suffix=suffix)  # so far let it be the only mode, implement other modes in future
            # TODO : remove this messy call to external routine, which calls back an internal one
        else:
            pass # so far . TODO : implement writing to a text file

    @property
    def find_grid(self):
        """ Find the full grid."""
        #TODO: make it cleaner, to work with iterations
        grid = np.zeros(3, dtype=int)
        kp = np.array(self.kpoints)
        for i in range(3):
            k = np.sort(kp[:, i])
            dk = np.max(k[1:] - k[:-1])
            grid[i] = int(np.round(1. / dk))
        return grid

    def transform(self, sym):
        results = {r: self.results[r].transform(sym) for r in self.results}
        kpoints = [sym.transform_reduced_vector(k, self.recip_lattice) for k in self.kpoints]
        return TABresult(kpoints=kpoints, recip_lattice=self.recip_lattice, results=results, mode=self.mode)

    def to_grid(self, grid, order='C'):
        assert (self.mode == "grid")
        print("setting the grid")
        grid1 = [np.linspace(0., 1., g, False) for g in grid]
        print("setting new kpoints")
        k_new = np.array(np.meshgrid(grid1[0], grid1[1], grid1[2], indexing='ij')).reshape((3, -1), order=order).T
        print("finding equivalent kpoints")
        # check if each k point is on the regular grid
        kpoints_int = np.rint(self.kpoints * grid[None, :]).astype(int)
        on_grid = np.all(abs(kpoints_int / grid[None, :] - self.kpoints) < 1e-5, axis=1)

        # compute the index of each k point on the grid
        kpoints_int = kpoints_int % grid[None, :]
        ind_grid = kpoints_int[:, 2] + grid[2] * (kpoints_int[:, 1] + grid[1] * kpoints_int[:, 0])

        # construct the map from the grid indices to the k-point indices
        k_map = [[] for i in range(np.prod(grid))]
        for ik in range(len(self.kpoints)):
            if on_grid[ik]:
                k_map[ind_grid[ik]].append(ik)
            else:
                print(f"WARNING: k-point {ik}={self.kpoints[ik]} is not on the grid, skipping.")
        t0 = time()
        print("collecting")
        results = {r: self.results[r].to_grid(k_map) for r in self.results}
        t1 = time()
        print("collecting: to_grid  : {}".format(t1 - t0))
        res = TABresult(k_new, recip_lattice=self.recip_lattice, results=results)
        t2 = time()
        print("collecting: TABresult  : {}".format(t2 - t1))
        res.grid = np.copy(grid)
        res.gridorder = order
        t3 = time()
        print("collecting - OK : {} ({})".format(t3 - t0, t3 - t2))
        return res

    def self_to_grid(self):
        res = self.to_grid(self.find_grid, order='C')
        self.__dict__.update(res.__dict__)  # another dirty trick, TODO : clean it

    def __get_data_grid(self, quantity, iband, component=None, efermi=None):
        if quantity == 'Energy':
            return self.Enk.data[:, iband].reshape(self.grid)
        elif component is None:
            return self.results[quantity].data[:, iband].reshape(tuple(self.grid) + (3, ) * self.results[quantity].rank)
        else:
            return self.results[quantity].get_component(component)[:, iband].reshape(self.grid)

    def __get_data_path(self, quantity, iband, component=None, efermi=None):
        if quantity == 'Energy':
            return self.Enk.data[:, iband]
        elif component is None:
            return self.results[quantity].data[:, iband]
        else:
            return self.results[quantity].get_component(component)[:, iband]

    def get_data(self, quantity, iband, component=None, efermi=None):
        if self.grid is None:
            return self.__get_data_path(quantity, iband, component=component, efermi=efermi)
        else:
            return self.__get_data_grid(quantity, iband, component=component, efermi=efermi)

    def fermiSurfer(self, quantity=None, component=None, efermi=0, npar=0, iband=None, frmsf_name=None):
        if iband is None:
            iband = np.arange(self.nband)
        elif isinstance(iband, int):
            iband = [iband]
        if not (quantity is None):
            Xnk = self.results[quantity].get_component(component)
        if self.grid is None:
            raise RuntimeError("the data should be on a grid before generating FermiSurfer files. use to_grid() method")
        if self.gridorder != 'C':
            raise RuntimeError("the data should be on a 'C'-ordered grid for generating FermiSurfer files")
        FSfile = ""
        FSfile += (" {0}  {1}  {2} \n".format(self.grid[0], self.grid[1], self.grid[2]))
        FSfile += ("1 \n")  # so far only this option of Fermisurfer is implemented
        FSfile += ("{} \n".format(len(iband)))
        FSfile += ("".join(["  ".join("{:14.8f}".format(x) for x in v) + "\n" for v in self.recip_lattice]))

        FSfile += _savetxt(a=self.Enk.data[:, iband].flatten(order='F') - efermi, npar=npar)

        if quantity is None:
            return FSfile

        if quantity not in self.results:
            raise RuntimeError("requested quantity '{}' was not calculated".format(quantity))
            return FSfile
        FSfile += _savetxt(a=Xnk[:, iband].flatten(order='F'), npar=npar)
        if frmsf_name is not None:
            if not (frmsf_name.endswith(".frmsf")):
                frmsf_name += ".frmsf"
            open(frmsf_name, "w").write(FSfile)
        return FSfile

    def plot_path_fat(
            self,
            path,
            quantity=None,
            component=None,
            save_file=None,
            Eshift=0,
            Emin=None,
            Emax=None,
            iband=None,
            mode="fatband",
            fatfactor=20,
            kwargs_line={},
            label=None,
            fatmax=None,
            cut_k=True,
            linecolor='black',
            close_fig=True,
            show_fig=True
                    ):
        """
        a routine to plot a result along the path
        The circle size (size of quantity) changes linearly below 2 and logarithmically above 2.
        """

        if fatmax is None : fatmax = fatfactor*10

        import matplotlib.pyplot as plt
        if iband is None:
            iband = np.arange(self.nband)
        elif isinstance(iband, int):
            iband = np.array([iband])
        elif isinstance(iband, Iterable):
            iband = np.array(iband)
            if iband.dtype != int:
                raise ValueError("iband should be integer")
        else:
            raise ValueError("iband should be either an integer, or array of intergers, or None")

        kline = path.getKline()
        E = self.get_data(quantity='Energy', iband=iband) - Eshift
<<<<<<< HEAD
#        print("shape of Energy", E.shape)
=======
>>>>>>> 79e562b5

        plt.ylabel(r"$E$, eV")
        if Emin is None:
            Emin = E.min() - 0.5
        if Emax is None:
            Emax = E.max() + 0.5

        klineall = []
        for ib in range(len(iband)):
            e = E[:, ib]
            selE = (e <= Emax) * (e >= Emin)
            e[~selE] = None
            if np.any(selE):
                klineselE = kline[selE]
                klineall.append(klineselE)
                _line, = plt.plot(kline, e, c=linecolor,**kwargs_line)
        if label is not None:
            _line.set_label(label)
            plt.legend()
        if cut_k:
            klineall = [k for kl in klineall for k in kl]
            kmin = min(klineall)
            kmax = max(klineall)
        else:
            kmin = kline.min()
            kmax = kline.max()

        if quantity is not None:
            data = self.get_data(quantity=quantity, iband=iband, component=component)
<<<<<<< HEAD
#            print("shape of data", data.shape)
=======
>>>>>>> 79e562b5
            if mode == "fatband":
                for ib in range(len(iband)):
                    e = E[:, ib]
                    selE = (e <= Emax) * (e >= Emin)
                    klineselE = kline[selE]
                    y = data[selE][:, ib]
                    select = abs(y) > 2
                    y[select] = np.log2(abs(y[select]))*np.sign(y[select])
                    y[~select] *= 0.5
                    e1=e[selE]
                    for col,sel in [("red",(y>0)),("blue",(y<0))]:
                        sz = abs(y[sel])*fatfactor
                        sz[sz>fatmax] = fatmax
                        plt.scatter(klineselE[sel],e1[sel],s=sz,color=col)
            else :
                raise ValueError("So far only fatband mode is implemented")

        x_ticks_labels = []
        x_ticks_positions = []
        for k, v in path.labels.items():
            x_ticks_labels.append(v)
            x_ticks_positions.append(kline[k])
            plt.axvline(x=kline[k])
        plt.xticks(x_ticks_positions, x_ticks_labels)
        plt.ylim([Emin, Emax])
        plt.xlim([kmin, kmax])

        fig = plt.gcf()

        if save_file is not None:
            fig.savefig(save_file)

        if show_fig:
            plt.show()

        if close_fig:
            plt.close(fig)
        else:
            return fig

    def max(self):
        return -1  # tabulating does not contribute to adaptive refinement


def _savetxt(limits=None, a=None, fmt=".8f", npar=0):
    assert a.ndim == 1, "only 1D arrays are supported. found shape{}".format(a.shape)
    if npar is None:
        npar = multiprocessing.cpu_count()
    if npar <= 0:
        if limits is None:
            limits = (0, a.shape[0])
        fmtstr = "{0:" + fmt + "}\n"
        return "".join(fmtstr.format(x) for x in a[limits[0]:limits[1]])
    else:
        if limits is not None:
            raise ValueError("limits shpould not be used in parallel mode")
        nppproc = a.shape[0] // npar + (1 if a.shape[0] % npar > 0 else 0)
        print("using a pool of {} processes to write txt frmsf of {} points per process".format(npar, nppproc))
        asplit = [(i, i + nppproc) for i in range(0, a.shape[0], nppproc)]
        p = multiprocessing.Pool(npar)
        res = p.map(functools.partial(_savetxt, a=a, fmt=fmt, npar=0), asplit)
        p.close()
        p.join()
        return "".join(res)


def write_frmsf(frmsf_name, Ef0, numproc, quantities, res, suffix=""):
    if len(suffix) > 0:
        suffix = "-" + suffix
    if frmsf_name is not None:
        open(f"{frmsf_name}_E{suffix}.frmsf", "w").write(res.fermiSurfer(quantity=None, efermi=Ef0, npar=numproc))
        ttxt = 0
        twrite = 0
        for Q in quantities:
            for comp in res.results[Q].get_component_list():
                try:
                    t31 = time()
                    txt = res.fermiSurfer(quantity=Q, component=comp, efermi=Ef0, npar=numproc)
                    t32 = time()
                    open(f"{frmsf_name}_{Q}-{comp}{suffix}.frmsf", "w").write(txt)
                    t33 = time()
                    ttxt += t32 - t31
                    twrite += t33 - t32
                except result.NoComponentError:
                    pass
    else:
        ttxt = 0
        twrite = 0
    return ttxt, twrite<|MERGE_RESOLUTION|>--- conflicted
+++ resolved
@@ -345,10 +345,6 @@
 
         kline = path.getKline()
         E = self.get_data(quantity='Energy', iband=iband) - Eshift
-<<<<<<< HEAD
-#        print("shape of Energy", E.shape)
-=======
->>>>>>> 79e562b5
 
         plt.ylabel(r"$E$, eV")
         if Emin is None:
@@ -378,10 +374,6 @@
 
         if quantity is not None:
             data = self.get_data(quantity=quantity, iband=iband, component=component)
-<<<<<<< HEAD
-#            print("shape of data", data.shape)
-=======
->>>>>>> 79e562b5
             if mode == "fatband":
                 for ib in range(len(iband)):
                     e = E[:, ib]
