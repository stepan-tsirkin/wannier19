#                                                            #
# This file is distributed as part of the WannierBerri code  #
# under the terms of the GNU General Public License. See the #
# file `LICENSE' in the root directory of the WannierBerri   #
# distribution, or http://www.gnu.org/copyleft/gpl.txt       #
#                                                            #
# The WannierBerri code is hosted on GitHub:                 #
# https://github.com/stepan-tsirkin/wannier-berri            #
#                     written by                             #
#           Stepan Tsirkin, University of Zurich             #
#                                                            #
#------------------------------------------------------------

import numpy as np
from scipy import constants as constants
from collections import Iterable,defaultdict
from copy import deepcopy
from time import time
from io import StringIO
import  multiprocessing 
import functools

from .__utility import  print_my_name_start,print_my_name_end,voidsmoother
from . import __result as result
from . import  __berry as berry
from . import  symmetry

#If one whants to add  new quantities to tabulate, just modify the following dictionaries

#should be functions of only one parameter of class Data_K
calculators={ 
         'spin'       : berry.calcSpin_band_kn, 
         'V'          : berry.calcV_band_kn  , 
         'morb'       : berry.calcImgh_band_kn,
         'berry'      : berry.calcImf_band_kn ,
         'hall_spin'  : berry.calcHall_spin_kn,
         'hall_orb'   : berry.calcHall_orb_kn
         }


additional_parameters=defaultdict(lambda: defaultdict(lambda:None )   )
additional_parameters_description=defaultdict(lambda: defaultdict(lambda:"no description" )   )


descriptions=defaultdict(lambda:"no description")
descriptions['berry']="Berry curvature"
descriptions['V']="velocity"
descriptions['spin']="Spin"
descriptions['morb']="orbital magnetic moment"
descriptions['hall_spin']="spin contribution to low-field Hall effect"
descriptions['hall_orb']="orbital contribution to low-field Hall effect"



def tabXnk(data,quantities=[],degen_thresh=None,ibands=None,parameters={}):

    if degen_thresh is not None:
        data.set_degen(degen_thresh=degen_thresh)

    if ibands is None:
        ibands=np.arange(data.nbands)


    Enk=data.E_K[:,ibands]
       
    degen_thresh=1e-5
    A=[np.hstack( ([0],np.where(E[1:]-E[:1]>degen_thresh)[0]+1, [E.shape[0]]) ) for E in Enk ]
    deg= [[(ib1,ib2) for ib1,ib2 in zip(a,a[1:])] for a in A]

    results={'E':result.KBandResult(Enk,TRodd=False,Iodd=False)}
    for q in quantities:
        __parameters={}
        for param in additional_parameters[q]:
            if param in parameters:
                 __parameters[param]=parameters[param]
            else :
                 __parameters[param]=additional_parameters[q][param]
        results[q]=calculators[q](data,**__parameters).select_bands(ibands).average_deg(deg)

    kpoints=data.kpoints_all
    return TABresult( kpoints=kpoints,recip_lattice=data.recip_lattice,results=results )



class TABresult(result.Result):

    def __init__(self,kpoints,recip_lattice,results={}):
        self.nband=results['E'].nband
        self.grid=None
        self.gridorder=None
        self.recip_lattice=recip_lattice
        self.kpoints=np.array(kpoints,dtype=float)%1

        self.results=results
        for r in results:
#            print (r,self.nband,len(self.kpoints),results[r].shape)
            assert len(kpoints)==results[r].nk
            assert self.nband==results[r].nband
            
    @property 
    def Enk(self):
        return self.results['E']

        
    def __mul__(self,other):
    #K-point factors do not play arole in tabulating quantities
        return self
    
    def __add__(self,other):
        if other == 0:
            return self
        if self.nband!=other.nband:
            raise RuntimeError ("Adding results with different number of bands {} and {} - not allowed".format(
                self.nband,other.nband) )
        results={r: self.results[r]+other.results[r] for r in self.results if r in other.results }
        return TABresult(np.vstack( (self.kpoints,other.kpoints) ), recip_lattice=self.recip_lattice,results=results) 

    def write(self,name):
        return   # do nothing so far

    def transform(self,sym):
        results={r:self.results[r].transform(sym)  for r in self.results}
        kpoints=[sym.transform_reduced_vector(k,self.recip_lattice) for k in self.kpoints]
        return TABresult(kpoints=kpoints,recip_lattice=self.recip_lattice,results=results)

    def to_grid(self,grid,order='C'):
        print ("settinng the grid")
        grid1=[np.linspace(0.,1.,g,False) for g in grid]
        print ("setting new kpoints")
        k_new=np.array(np.meshgrid(grid1[0],grid1[1],grid1[2],indexing='ij')).reshape((3,-1),order=order).T
        k_map=[[] for i in range(np.prod(grid))]
        print ("finding equivalent kpoints")
        for ik,k in enumerate(self.kpoints):
            k1=k*grid
            ik1=np.array(k1.round(),dtype=int)
            if np.linalg.norm(ik1/grid-k)<1e-5 : 
                ik1=ik1%grid
                ik2=ik1[2]+grid[2]*(ik1[1] + grid[1]*ik1[0])
#                print (ik,k,ik1,ik2)
                k_map[ik1[2]+grid[2]*(ik1[1] + grid[1]*ik1[0])].append(ik)
            else:
                print ("WARNING: k-point {}={} is skipped".format(ik,k))

        t0=time()
        print ("collecting")
        results={r:self.results[r].to_grid(k_map)  for r in self.results}
        t1=time()
        print ("collecting: to_grid  : {}".format(t1-t0))
        res=TABresult( k_new,recip_lattice=self.recip_lattice,results=results)
        t2=time()
        print ("collecting: TABresult  : {}".format(t2-t1))
        res.grid=np.copy(grid)
        res.gridorder=order
        t3=time()
        print ("collecting - OK : {} ({})".format(t3-t0,t3-t2))
        return res
<<<<<<< HEAD
            
    
    def fermiSurfer(self,quantity=None,component=None,efermi=0,formatted=True):
=======


    def get_data(self,quantity,iband,component=None,efermi=None):
        if quantity=='E':
            return self.Enk.data[:,iband].reshape(self.grid)
        elif component==None:
            return self.results[quantity].data[:,iband].reshape(tuple(self.grid)+(3,)*self.results[quantity].rank)
        else:
            return self.results[quantity].get_component(component)[:,iband].reshape(self.grid)
 


    def fermiSurfer(self,quantity=None,component=None,efermi=0,npar=0,iband=None):
        if iband is None:
            iband=np.arange(self.nband)
        elif isinstance(iband, int):
            iband=[iband]
>>>>>>> 90668bfe
        if not (quantity is None):
            Xnk=self.results[quantity].get_component(component)
        if self.grid is None:
            raise RuntimeError("the data should be on a grid before generating FermiSurfer files. use to_grid() method")
        if self.gridorder!='C':
            raise RuntimeError("the data should be on a 'C'-ordered grid for generating FermiSurfer files")
<<<<<<< HEAD
        FSfile=" {0}  {1}  {2} \n".format(self.grid[0],self.grid[1],self.grid[2])
        FSfile+="1 \n"  # so far only this option of Fermisurfer is implemented
        FSfile+="{} \n".format(self.nband)
        if formatted:
            FSfile+="".join( ["  ".join("{:14.8f}".format(x) for x in v) + "\n" for v in self.recip_lattice] )
            for iband in range(self.nband):
                FSfile+="".join("{0:.8f}\n".format(x) for x in self.Enk.data[:,iband]-efermi )

=======
        FSfile=""
        FSfile+=(" {0}  {1}  {2} \n".format(self.grid[0],self.grid[1],self.grid[2]))
        FSfile+=("1 \n" ) # so far only this option of Fermisurfer is implemented
        FSfile+=("{} \n".format(len(iband)))
        FSfile+=("".join( ["  ".join("{:14.8f}".format(x) for x in v) + "\n" for v in self.recip_lattice] ))

        FSfile+=_savetxt(a=self.Enk.data[:,iband].flatten(order='F')-efermi,npar=npar)
#        for iband in range(self.nband):
#            np.savetxt(FSfile,self.Enk.data[:,iband]-efermi,fmt="%.8f")
#            FSfile+="".join("{0:.8f}\n".format(x) for x in self.Enk.data[:,iband]-efermi )
        
>>>>>>> 90668bfe
        if quantity is None:
            if formatted:
                return FSfile
            else:
                return (FSfile,self.recip_lattice,self.Enk.data-efermi)

        if quantity not in self.results:
            raise RuntimeError("requested quantity '{}' was not calculated".format(quantity))
            return FSfile
<<<<<<< HEAD
        if formatted:
            for iband in range(self.nband):
                FSfile+="".join("{0:.8f}\n".format(x) for x in Xnk[:,iband] )
            return FSfile
        else:
            return (FSfile,self.recip_lattice,self.Enk.data-efermi,Xnk)
=======

        FSfile+=_savetxt(a=Xnk[:,iband].flatten(order='F'),npar=npar)
#        for iband in range(self.nband):
#            np.savetxt(FSfile,Xnk[:,iband]-efermi,fmt="%.8f")
#            FSfile+="".join("{0:.8f}\n".format(x) for x in Xnk[:,iband] )
        return FSfile
>>>>>>> 90668bfe




    def max(self):
        raise NotImplementedError("adaptive refinement cannot be used for tabulating")


def _savetxt(limits=None,a=None,fmt=".8f",npar=0):
    assert a.ndim==1 , "only 1D arrays are supported. found shape{}".format(a.shape)
    if npar<=0:
        if limits is None:
            limits=(0,a.shape[0])
        fmtstr="{0:"+fmt+"}\n"
        return "".join(fmtstr.format(x) for x in a[limits[0]:limits[1]] )
    else:
        if limits is not None: 
            raise ValueError("limits shpould not be used in parallel mode")
        nppproc=a.shape[0]//npar+(1 if a.shape[0]%npar>0 else 0)
        print ("using a pool of {} processes to write txt frmsf of {} points".format(npar,nppproc))
        asplit=[(i,i+nppproc) for i in range(0,a.shape[0],nppproc)]
        p=multiprocessing.Pool(npar)
        res= p.map(functools.partial(_savetxt,a=a,fmt=fmt,npar=0)  , asplit)
        p.close()
        return "".join(res)
<|MERGE_RESOLUTION|>--- conflicted
+++ resolved
@@ -154,11 +154,8 @@
         t3=time()
         print ("collecting - OK : {} ({})".format(t3-t0,t3-t2))
         return res
-<<<<<<< HEAD
             
     
-    def fermiSurfer(self,quantity=None,component=None,efermi=0,formatted=True):
-=======
 
 
     def get_data(self,quantity,iband,component=None,efermi=None):
@@ -176,23 +173,12 @@
             iband=np.arange(self.nband)
         elif isinstance(iband, int):
             iband=[iband]
->>>>>>> 90668bfe
         if not (quantity is None):
             Xnk=self.results[quantity].get_component(component)
         if self.grid is None:
             raise RuntimeError("the data should be on a grid before generating FermiSurfer files. use to_grid() method")
         if self.gridorder!='C':
             raise RuntimeError("the data should be on a 'C'-ordered grid for generating FermiSurfer files")
-<<<<<<< HEAD
-        FSfile=" {0}  {1}  {2} \n".format(self.grid[0],self.grid[1],self.grid[2])
-        FSfile+="1 \n"  # so far only this option of Fermisurfer is implemented
-        FSfile+="{} \n".format(self.nband)
-        if formatted:
-            FSfile+="".join( ["  ".join("{:14.8f}".format(x) for x in v) + "\n" for v in self.recip_lattice] )
-            for iband in range(self.nband):
-                FSfile+="".join("{0:.8f}\n".format(x) for x in self.Enk.data[:,iband]-efermi )
-
-=======
         FSfile=""
         FSfile+=(" {0}  {1}  {2} \n".format(self.grid[0],self.grid[1],self.grid[2]))
         FSfile+=("1 \n" ) # so far only this option of Fermisurfer is implemented
@@ -204,7 +190,6 @@
 #            np.savetxt(FSfile,self.Enk.data[:,iband]-efermi,fmt="%.8f")
 #            FSfile+="".join("{0:.8f}\n".format(x) for x in self.Enk.data[:,iband]-efermi )
         
->>>>>>> 90668bfe
         if quantity is None:
             if formatted:
                 return FSfile
@@ -214,21 +199,11 @@
         if quantity not in self.results:
             raise RuntimeError("requested quantity '{}' was not calculated".format(quantity))
             return FSfile
-<<<<<<< HEAD
-        if formatted:
-            for iband in range(self.nband):
-                FSfile+="".join("{0:.8f}\n".format(x) for x in Xnk[:,iband] )
-            return FSfile
-        else:
-            return (FSfile,self.recip_lattice,self.Enk.data-efermi,Xnk)
-=======
-
         FSfile+=_savetxt(a=Xnk[:,iband].flatten(order='F'),npar=npar)
 #        for iband in range(self.nband):
 #            np.savetxt(FSfile,Xnk[:,iband]-efermi,fmt="%.8f")
 #            FSfile+="".join("{0:.8f}\n".format(x) for x in Xnk[:,iband] )
         return FSfile
->>>>>>> 90668bfe
 
 
 
