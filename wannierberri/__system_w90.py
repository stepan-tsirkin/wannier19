#                                                            #
# This file is distributed as part of the WannierBerri code  #
# under the terms of the GNU General Public License. See the #
# file `LICENSE' in the root directory of the WannierBerri   #
# distribution, or http://www.gnu.org/copyleft/gpl.txt       #
#                                                            #
# The WannierBerri code is hosted on GitHub:                 #
# https://github.com/stepan-tsirkin/wannier-berri            #
#                     written by                             #
#           Stepan Tsirkin, University of Zurich             #
#   some parts of this file are originate                    #
# from the translation of Wannier90 code                     #
#------------------------------------------------------------#

import numpy as np
from scipy.io import FortranFile 
import copy
import lazy_property
import functools
import multiprocessing 
#from pathos.multiprocessing import ProcessingPool as Pool
from .__utility import str2bool, alpha_A, beta_A, iterate3dpm, real_recip_lattice,fourier_q_to_R
from colorama import init
from termcolor import cprint 
from .__system import System, ws_dist_map
from .__w90_files import EIG,MMN,CheckPoint,SPN,UHU,SIU,SHU
from time import time
import pickle
from itertools import repeat

class System_w90(System):
    """
    System initialized from the Wannier functions generated by `Wannier90 <http://wannier.org>`_ code. 
    Reads the ``.chk``, ``.eig`` and optionally ``.mmn``, ``.spn``, ``.uHu``, ``.sIu``, and ``.sHu`` files
    
    Parameters
    ----------
    seedname : str
        the seedname used in Wannier90
    transl_inv : bool
        Use Eq.(31) of `Marzari&Vanderbilt PRB 56, 12847 (1997) <https://journals.aps.org/prb/abstract/10.1103/PhysRevB.56.12847>`_ for band-diagonal position matrix elements
    npar : int
        number of processes used in the constructor
    fft : str
        library used to perform the fast Fourier transform from **q** to **R**. ``fftw`` or ``numpy``. (practically does not affect performance, 
        anyway mostly time of the constructor is consumed by reading the input files)

    Notes
    -----
    see also  parameters of the :class:`~wannierberri.System` 
    """

    def __init__(self,seedname="wannier90",
                    transl_inv=True,
                    fft='fftw',
                    npar=multiprocessing.cpu_count()  , 
                    **parameters
                    ):

        self.set_parameters(**parameters)
        self.seedname=seedname

        chk=CheckPoint(self.seedname)
        self.real_lattice,self.recip_lattice=real_recip_lattice(chk.real_lattice,chk.recip_lattice)
        self.mp_grid=chk.mp_grid
        self.iRvec,self.Ndegen=self.wigner_seitz(chk.mp_grid)
        self.nRvec0=len(self.iRvec)
        self.num_wann=chk.num_wann

        if  self.use_ws:
            print ("using ws_distance")
            #ws_map=ws_dist_map_gen(np.copy(self.iRvec),np.copy(chk.wannier_centres), np.copy(chk.mp_grid),np.copy(self.real_lattice),npar=npar)
            ws_map=ws_dist_map_gen(self.iRvec,chk.wannier_centres, chk.mp_grid,self.real_lattice, npar=npar)
        
        eig=EIG(seedname)
        if self.getAA or self.getBB:
            mmn=MMN(seedname,npar=npar)

        kpt_mp_grid=[tuple(k) for k in np.array( np.round(chk.kpt_latt*np.array(chk.mp_grid)[None,:]),dtype=int)%chk.mp_grid]
#        print ("kpoints:",kpt_mp_grid)
        
        fourier_q_to_R_loc=functools.partial(fourier_q_to_R, mp_grid=chk.mp_grid,kpt_mp_grid=kpt_mp_grid,iRvec=self.iRvec,ndegen=self.Ndegen,numthreads=npar,fft=fft)

        timeFFT=0
        HHq=chk.get_HH_q(eig)
        t0=time()
        self.HH_R=fourier_q_to_R_loc( HHq )
        timeFFT+=time()-t0

        if self.getAA:
            AAq=chk.get_AA_q(mmn,transl_inv=transl_inv)
            t0=time()
            self.AA_R=fourier_q_to_R_loc(AAq)
            timeFFT+=time()-t0

        if self.getBB:
            t0=time()
            self.BB_R=fourier_q_to_R_loc(chk.get_AA_q(mmn,eig))
            timeFFT+=time()-t0

        if self.getCC:
            uhu=UHU(seedname)
            t0=time()
            self.CC_R=fourier_q_to_R_loc(chk.get_CC_q(uhu,mmn))
            timeFFT+=time()-t0
            del uhu

        if self.getSS:
            spn=SPN(seedname)
            t0=time()
            self.SS_R=fourier_q_to_R_loc(chk.get_SS_q(spn))
            if self.getSHC:
                self.SR_R=fourier_q_to_R_loc(chk.get_SR_q(spn,mmn))
                self.SH_R=fourier_q_to_R_loc(chk.get_SH_q(spn,eig))
                self.SHR_R=fourier_q_to_R_loc(chk.get_SHR_q(spn,mmn,eig))
            timeFFT+=time()-t0
            del spn

        if self.getSA:
            siu=SIU(seedname)
            t0=time()
            self.SA_R=fourier_q_to_R_loc(chk.get_SA_q(siu,mmn))
            timeFFT+=time()-t0
            del siu

        if self.getSHA:
            shu=SHU(seedname)
            t0=time()
            self.SHA_R=fourier_q_to_R_loc(chk.get_SHA_q(shu,mmn))
            timeFFT+=time()-t0
            del shu

        print ("time for FFT_q_to_R : {} s".format(timeFFT))
        if  self.use_ws:
            for X in ['HH','AA','BB','CC','SS','FF','SA','SHA','SR','SH','SHR']:
                XR=X+'_R'
                if hasattr(self,XR) :
                    print ("using ws_dist for {}".format(XR))
                    vars(self)[XR]=ws_map(vars(self)[XR])
            self.iRvec=np.array(ws_map._iRvec_ordered,dtype=int)
<<<<<<< HEAD
=======
        self.set_symmetry()
        self.check_periodic()
>>>>>>> 69cd52b6

        print ("Number of wannier functions:",self.num_wann)
        print ("Number of R points:", self.nRvec)
        print ("Reommended size of FFT grid", self.NKFFT_recommended)
        print ("Real-space lattice:\n",self.real_lattice)

    @property
    def NKFFT_recommended(self):
        return self.mp_grid

    def wigner_seitz(self,mp_grid):
        ws_search_size=np.array([1]*3)
        dist_dim=np.prod((ws_search_size+1)*2+1)
        origin=divmod((dist_dim+1),2)[0]-1
        real_metric=self.real_lattice.dot(self.real_lattice.T)
        mp_grid=np.array(mp_grid)
        irvec=[]
        ndegen=[]
        for n in iterate3dpm(mp_grid*ws_search_size):
            # Loop over the 125 points R. R=0 corresponds to i1=i2=i3=0,
            # or icnt=63  (62 starting from zero)
            dist=[]
            for i in iterate3dpm((1,1,1)+ws_search_size):
                ndiff=n-i*mp_grid
                dist.append(ndiff.dot(real_metric.dot(ndiff)))
            dist_min = np.min(dist)
            if  abs(dist[origin] - dist_min) < 1.e-7 :
                irvec.append(n)
                ndegen.append(np.sum( abs(dist - dist_min) < 1.e-7 ))
    
        return np.array(irvec),np.array(ndegen)


class ws_dist_map_gen(ws_dist_map):

    def __init__(self,iRvec,wannier_centres, mp_grid,real_lattice,npar=multiprocessing.cpu_count()):
    ## Find the supercell translation (i.e. the translation by a integer number of
    ## supercell vectors, the supercell being defined by the mp_grid) that
    ## minimizes the distance between two given Wannier functions, i and j,
    ## the first in unit cell 0, the other in unit cell R.
    ## I.e., we find the translation to put WF j in the Wigner-Seitz of WF i.
    ## We also look for the number of equivalent translation, that happen when w_j,R
    ## is on the edge of the WS of w_i,0. The results are stored 
    ## a dictionary shifts_iR[(iR,i,j)]
        t0=time()
        ws_search_size=np.array([2]*3)
        ws_distance_tol=1e-5
        cRvec=iRvec.dot(real_lattice)
        mp_grid=np.array(mp_grid)
        shifts_int_all = np.array([ijk  for ijk in iterate3dpm(ws_search_size+1)])*np.array(mp_grid[None,:])
        self.num_wann=wannier_centres.shape[0]
        self._iRvec_new=dict()
        param=(shifts_int_all,wannier_centres,real_lattice, ws_distance_tol, wannier_centres.shape[0])
        #param=(np.copy(shifts_int_all),np.copy(wannier_centres),np.copy(real_lattice), np.copy(ws_distance_tol),np.copy(self.num_wann))
        p=multiprocessing.Pool(npar)
        t1=time()
        irvec_new_all=p.starmap(functools.partial(ws_dist_stars,param=param),zip(iRvec,cRvec))
        print('irvec_new_all shape',np.shape(irvec_new_all))
        t2=time()
        for ir,iR in enumerate(iRvec):
          for ijw,irvec_new in irvec_new_all[ir].items():
              self._add_star(ir,irvec_new,ijw[0],ijw[1])
        t3=time()
        self._init_end(iRvec.shape[0])
        t4=time()
        print ("time for ws_dist_map_gen : ",t4-t0, t1-t0,t2-t1,t3-t2,t4-t3)



#def ws_dist_stars(index,iRvec,cRvec,param):
def ws_dist_stars(iRvec,cRvec,param):
          shifts_int_all,wannier_centres,real_lattice, ws_distance_tol, num_wann = param
          irvec_new={}
          for jw in range(num_wann):
            for iw in range(num_wann):
              # function JW translated in the Wigner-Seitz around function IW
              # and also find its degeneracy, and the integer shifts needed
              # to identify it
              R_in=-wannier_centres[iw] +cRvec + wannier_centres[jw]
              dist=np.linalg.norm( R_in[None,:]+shifts_int_all.dot(real_lattice),axis=1)
              #irvec_new[(ir,iw,jw)]=iRvec+shifts_int_all[ dist-dist.min() < ws_distance_tol ].copy()
              irvec_new[(iw,jw)]=iRvec+shifts_int_all[ dist-dist.min() < ws_distance_tol ].copy()
          return irvec_new


<|MERGE_RESOLUTION|>--- conflicted
+++ resolved
@@ -138,11 +138,10 @@
                     print ("using ws_dist for {}".format(XR))
                     vars(self)[XR]=ws_map(vars(self)[XR])
             self.iRvec=np.array(ws_map._iRvec_ordered,dtype=int)
-<<<<<<< HEAD
-=======
+
         self.set_symmetry()
         self.check_periodic()
->>>>>>> 69cd52b6
+
 
         print ("Number of wannier functions:",self.num_wann)
         print ("Number of R points:", self.nRvec)
