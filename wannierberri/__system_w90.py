--- conflicted
+++ resolved
@@ -69,15 +69,11 @@
                     frozen_max=-np.Inf,
                     random_gauge=False,
                     degen_thresh=-1 ,
-<<<<<<< HEAD
                     fft='fftw',
-                    npar=multiprocessing.cpu_count()  ):
-=======
-                    random_gauge=False,
+                    npar=multiprocessing.cpu_count(),
                     ksep=50,
                     delta_fz=0.1
                     ):
->>>>>>> c65c0786
 
         self.seedname=seedname
         self.ksep=ksep
