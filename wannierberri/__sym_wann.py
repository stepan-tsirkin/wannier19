import numpy as np
import spglib
import numpy.linalg as la
<<<<<<< HEAD
import sympy as sym
from .__utility import alpha_A, beta_A

=======
from . import __sym_wann_orbitals as orbitals
from .__utility import get_angle
>>>>>>> 95ff81c6
#np.set_printoptions(threshold=np.inf,linewidth=500)
np.set_printoptions(suppress=True,precision=4,threshold=np.inf,linewidth=500)


class SymWann():
    '''
    Symmetrize wannier matrices in real space: Ham_R, AA_R, BB_R, SS_R,...  
    
    Parameters
    ----------
    num_wann: int
        Number of wannier functions.
    lattice: array
        Unit cell lattice constant.
    positions: array
        Positions of each atom.
    atom_name: list
        Name of each atom.
    proj: list
        Should be the same with projections card in relative Wannier90.win.
        eg: ['Te: s','Te:p']
        If there is hybrid orbital, grouping the other orbitals.
        eg: ['Fe':sp3d2;t2g] Plese don't use ['Fe':sp3d2;dxz,dyz,dxy]
            ['X':sp;p2] Plese don't use ['X':sp;pz,py]
    iRvec: array
        List of R vectors.
    XX_R: dic
        Matrix before symmetrization. {'Ham':self.Ham_R,'AA':self.AA_R,......}
    soc: bool
        Spin orbital coupling.
    magmom: 2D array
        Magnetic momentom of each atoms.
    Return
    ------
    Dictionary of matrix after symmetrization.
    Updated list of R vectors.
    '''
    def __init__(self,num_wann=None,lattice=None,positions=None,atom_name=None,proj=None,iRvec=None,
            XX_R=None,soc=False,TR=False,magmom=None,cRvec=None):

        self.soc=soc
        self.TR=TR
        self.Ham_R =XX_R['Ham']
        self.iRvec = iRvec.tolist()
        self.nRvec = len(iRvec)
        self.num_wann = num_wann
        self.lattice = lattice
        self.positions = positions
        self.atom_name = atom_name
        self.proj = proj
<<<<<<< HEAD
        self.matrix_list = ['AA','SS','BB','CC','FF']#['AA','BB','CC','SS','SA','SHA','SR','SH','SHR']
        self.parity_I =  {'AA':1,'BB':1,'CC':1,'FF':1,'SS':-1}#{'AA':1,'BB':1,'CC':1,'SS':-1,'SA':1,'SHA':1,'SR':1,'SH':1,'SHR':1} 
        self.parity_TR =  {'AA':1,'BB':1,'CC':1,'FF':1,'SS':-1}#{'AA':1,'BB':1,'CC':1,'SS':-1,'SA':1,'SHA':1,'SR':1,'SH':1,'SHR':1}
        self.matrix_bool = {}
        self.magmom=magmom
        
        for X in self.matrix_list:
            try: 
                vars(self)[X+'_R'] = XX_R[X]
                self.matrix_bool[X] = True
            except KeyError:
                self.matrix_bool[X] = False

        self.orbital_dic = {"s":1,"p":3,"d":5,"f":7,"sp3":4,"sp2":3,"pz":1,"sp":2,"p2":2,
                "sp3d":5,"sp3d2":6,'t2g':3, 'dx2-y2':1, 'eg':2}
=======
        self.possible_matrix_list = ['AA','SS','BB','CC']#['AA','BB','CC','SS','SA','SHA','SR','SH','SHR']
        self.matrix_list = {k:v for k,v in XX_R.items() if k in self.possible_matrix_list}
        self.parity_I =  {'AA':1,'BB':1,'CC':1,'SS':-1}#{'AA':1,'BB':1,'CC':1,'SS':-1,'SA':1,'SHA':1,'SR':1,'SH':1,'SHR':1} 
        self.parity_TR =  {'AA':1,'BB':1,'CC':1,'SS':-1}#{'AA':1,'BB':1,'CC':1,'SS':-1,'SA':1,'SHA':1,'SR':1,'SH':1,'SHR':1}
        self.magmom=magmom
        
        # number of orbitals in each shell

>>>>>>> 95ff81c6
        self.wann_atom_info = []

        num_atom = len(self.atom_name)

        #=============================================================
        #Generate wannier_atoms_information list and H_select matrices
        #=============================================================
        '''
        Wannier_atoms_information is a list of informations about atoms which contribute projections orbitals. 
        Form: (number [int], name_of_element [str],position [array], orbital_index [list] , 
                starting_orbital_index_of_each_orbital_quantum_number [list],
                ending_orbital_index_of_each_orbital_quantum_number [list]  )
        Eg: (1, 'Te', array([0.274, 0.274, 0.   ]), 'sp', [0, 1, 6, 7, 8, 9, 10, 11], [0, 6], [2, 12])

        H_select matrices is bool matrix which can select a subspace of Hamiltonian between one atom and it's 
        equivalent atom after symmetry operation.  
        '''
        proj_dic = {}
        orbital_index = 0
        orbital_index_list = []
        for i in range(num_atom):
            orbital_index_list.append([])
        for iproj in self.proj:
            name_str = iproj.split(":")[0].split()[0]
            print(name_str)
            orb_str = iproj.split(":")[1].strip('\n').strip().split(';')
            print(orb_str)
            if name_str in proj_dic:
                proj_dic[name_str]=proj_dic[name_str]+orb_str
            else:
                proj_dic[name_str]=orb_str
            for iatom in range(num_atom):
                if self.atom_name[iatom] == name_str:
                    for iorb in orb_str:
                        num_orb =  orbitals.num_orbitals[iorb]
                        orb_list = [ orbital_index+i for i in range(num_orb)]
                        if self.soc:
                            orb_list += [ orbital_index+i+int(self.num_wann/2) for i in range(num_orb)]
                        orbital_index+= num_orb
                        orbital_index_list[iatom].append(orb_list) 

        self.wann_atom_info = []
        self.num_wann_atom = 0
        for atom in range(num_atom):
            name = self.atom_name[atom]
            if name in proj_dic:
                projection=proj_dic[name]	
                self.num_wann_atom +=1
                orb_position_dic={}
                for i in range(len(projection)):
                    orb_select=np.zeros((self.num_wann,self.num_wann),dtype=bool)
                    for oi in orbital_index_list[atom][i]: 
                        for oj in orbital_index_list[atom][i]:
                            orb_select[oi,oj] = True
                    orb_position_dic[projection[i]] = orb_select
                if self.magmom is None:
                    self.wann_atom_info.append((atom+1,self.atom_name[atom],self.positions[atom],projection,
                        orbital_index_list[atom],orb_position_dic))
                else:
                    self.wann_atom_info.append((atom+1,self.atom_name[atom],self.positions[atom],projection,
                        orbital_index_list[atom],self.magmom[atom],orb_position_dic))
        
        self.H_select=np.zeros((self.num_wann_atom,self.num_wann_atom,self.num_wann,self.num_wann),dtype=bool)
        for atom_a in range(self.num_wann_atom):
            for atom_b in range(self.num_wann_atom):
                orb_name_a = self.wann_atom_info[atom_a][3] #list of orbital type
                orb_name_b = self.wann_atom_info[atom_b][3] #...
                orb_list_a = self.wann_atom_info[atom_a][4] #list of orbital index
                orb_list_b = self.wann_atom_info[atom_b][4] #...
                for oa_list in orb_list_a:
                    for oia in oa_list:
                        for ob_list in orb_list_b:
                            for oib in ob_list:
                                self.H_select[atom_a,atom_b,oia,oib]=True
        
        print('Wannier atoms info')
        for item in self.wann_atom_info:
            print(item[:-1])
        
        numbers = []
        names = list(set(self.atom_name))
        for name in self.atom_name:
            numbers.append(names.index(name)+1)
        cell = (self.lattice,self.positions,numbers)
        #print(cell)
        print("[get_spacegroup]")
        print("  Spacegroup is %s." %spglib.get_spacegroup(cell))
        self.symmetry = spglib.get_symmetry_dataset(cell)
        self.nsymm = self.symmetry['rotations'].shape[0]
        self.rot_c = self.show_symmetry()
        self.Inv = (self.symmetry['rotations'][1] == -1*np.eye(3)).all() #inversion or not
        if self.Inv: print('====================\nSystem have inversion symmetry\n====================')

    #==============================
    #Find space group and symmetres
    #==============================
    def show_symmetry(self):
        rot_c = []
        for i,(rot,trans) in enumerate(zip(self.symmetry['rotations'], self.symmetry['translations'])):
            rot_cart   = np.dot(np.dot(np.transpose(self.lattice),rot  ),np.linalg.inv(np.transpose(self.lattice)) )
            trans_cart = np.dot(np.dot(np.transpose(self.lattice),trans),np.linalg.inv(np.transpose(self.lattice)) )
            det = np.linalg.det(rot_cart)
            rot_c.append(rot_cart)
            print("  --------------- %4d ---------------" % (i + 1))
            print(" det = ",det)
            print("  rotation:                    cart:")
            for x in range(3):
                print("     [%2d %2d %2d]                    [%3.2f %3.2f %3.2f]" % (rot[x,0], rot[x,1], rot[x,2], 
                    rot_cart[x,0], rot_cart[x,1], rot_cart[x,2]))
            print("  translation:")
            print("     (%8.5f %8.5f %8.5f)  (%8.5f %8.5f %8.5f)" % (trans[0], trans[1], trans[2],
                trans_cart[0], trans_cart[1], trans_cart[2]))
        return rot_c

<<<<<<< HEAD
        sp3d2_1 = lambda x,y,z: -1/sym.sqrt(2)*x 
        sp3d2_2 = lambda x,y,z: 1/sym.sqrt(2)*x 
        sp3d2_3 = lambda x,y,z: -1/sym.sqrt(2)*y 
        sp3d2_4 = lambda x,y,z: 1/sym.sqrt(2)*y 
        sp3d2_5 = lambda x,y,z: -1/sym.sqrt(2)*z 
        sp3d2_6 = lambda x,y,z: 1/sym.sqrt(2)*z 
        
        sp3d2_plus_1 = lambda x,y,z: - 1/sym.sqrt(12)*(3*z*z-1)/sym.sqrt(3)/2 + 0.5*(x*x-y*y)/2
        sp3d2_plus_2 = lambda x,y,z: - 1/sym.sqrt(12)*(3*z*z-1)/sym.sqrt(3)/2 + 0.5*(x*x-y*y)/2
        sp3d2_plus_3 = lambda x,y,z: - 1/sym.sqrt(12)*(3*z*z-1)/sym.sqrt(3)/2 - 0.5*(x*x-y*y)/2
        sp3d2_plus_4 = lambda x,y,z: - 1/sym.sqrt(12)*(3*z*z-1)/sym.sqrt(3)/2 - 0.5*(x*x-y*y)/2
        sp3d2_plus_5 = lambda x,y,z: + 1/sym.sqrt(3)*(3*z*z-1)/sym.sqrt(3)/2
        sp3d2_plus_6 = lambda x,y,z: + 1/sym.sqrt(3)*(3*z*z-1)/sym.sqrt(3)/2

        orb_function_dic={'s':[ss],
                          'p':[pz,px,py],
                          'd':[dz2,dxz,dyz,dx2_y2,dxy],
                          'f':[fz3,fxz2,fyz2,fzx2_zy2,fxyz,fx3_3xy2,f3yx2_y3],
                         'sp':[sp_1,sp_2],
                         'p2':[pz,py],
                        'sp2':[sp2_1,sp2_2,sp2_3],
                         'pz':[pz],
                        'sp3':[sp3_1,sp3_2,sp3_3,sp3_4],
                      'sp3d2':[sp3d2_1,sp3d2_2,sp3d2_3,sp3d2_4,sp3d2_5,sp3d2_6],
                 'sp3d2_plus':[sp3d2_plus_1,sp3d2_plus_2,sp3d2_plus_3,sp3d2_plus_4,sp3d2_plus_5,sp3d2_plus_6],
                        't2g':[dxz,dyz,dxy],
                         'eg':[dxz,dyz,dxy],
                      }
        orb_chara_dic={'s':[x],
                       'p':[z,x,y],
                       'd':[z*z,x*z,y*z,x*x,x*y,y*y],
                       'f':[z*z*z,x*z*z,y*z*z,z*x*x,x*y*z,x*x*x,y*y*y  ,z*y*y,x*y*y,y*x*x],
                      'sp':[x,y,z],
                      'p2':[z,y,x],
                     'sp2':[x,y,z],
                      'pz':[z,x,y],
                     'sp3':[x,y,z],
                   'sp3d2':[x,y,z],
              'sp3d2_plus':[z*z,x*x,y*y,x*y,x*z,y*z],
                     't2g':[x*z,y*z,x*y,z*z,x*x,y*y], 
                      'eg':[z*z,x*x,y*y,x*z,y*z,x*y], 
                }
        orb_dim = self.orbital_dic[orb_symbol]
        orb_rot_mat = np.zeros((orb_dim,orb_dim),dtype=float)
        xp = np.dot(np.linalg.inv(rot_glb)[0],np.transpose([x,y,z]))
        yp = np.dot(np.linalg.inv(rot_glb)[1],np.transpose([x,y,z]))
        zp = np.dot(np.linalg.inv(rot_glb)[2],np.transpose([x,y,z]))
        OC = orb_chara_dic[orb_symbol]
        OC_len = len(OC)
        if orb_symbol == 'sp3d2':
            OC_plus = orb_chara_dic[orb_symbol+'_plus']
            OC_plus_len = len(OC_plus)
        for i in range(orb_dim):
            subs = []
            equation = (orb_function_dic[orb_symbol][i](xp,yp,zp)).expand()
            for j in range(OC_len):
                for j_add in range(OC_len):
                    if j_add == 0:
                        eq_tmp = equation.subs(OC[j],1)
                    else:
                        eq_tmp = eq_tmp.subs(OC[(j+j_add)%OC_len],0)
                subs.append(eq_tmp)
            if orb_symbol in ['sp3d2']:
                subs_plus = []
                equation_plus = (orb_function_dic[orb_symbol+'_plus'][i](xp,yp,zp)).expand()
                for k in range(OC_plus_len):
                    for k_add in range(OC_plus_len):
                        if k_add == 0:
                            eq_tmp = equation_plus.subs(OC_plus[k],1)
                        else:
                            eq_tmp = eq_tmp.subs(OC_plus[(k+k_add)%OC_plus_len],0)
                    subs_plus.append(eq_tmp)
            
            if orb_symbol in ['s','pz']:
                orb_rot_mat[0,0] = subs[0].evalf()
            elif orb_symbol == 'p':
                orb_rot_mat[0,i] = subs[0].evalf()
                orb_rot_mat[1,i] = subs[1].evalf()
                orb_rot_mat[2,i] = subs[2].evalf()
            elif orb_symbol == 'd':
                orb_rot_mat[0,i] = (2*subs[0]-subs[3]-subs[5])/sym.sqrt(3.0)
                orb_rot_mat[1,i] = subs[1].evalf()
                orb_rot_mat[2,i] = subs[2].evalf()
                orb_rot_mat[3,i] =  (subs[3]-subs[5]).evalf()
                orb_rot_mat[4,i] = subs[4].evalf()
            elif orb_symbol == 'f':
                orb_rot_mat[0,i] = (subs[0]*sym.sqrt(15.0)).evalf()
                orb_rot_mat[1,i] = (subs[1]*sym.sqrt(10.0)/2).evalf()
                orb_rot_mat[2,i] = (subs[2]*sym.sqrt(10.0)/2).evalf()
                orb_rot_mat[3,i] = (2*subs[3]+3*subs[0]).evalf()
                orb_rot_mat[4,i] = subs[4].evalf()
                orb_rot_mat[5,i] = ((2*subs[5]+subs[1]/2)*sym.sqrt(6.0)).evalf()
                orb_rot_mat[6,i] = ((-2*subs[6]-subs[2]/2)*sym.sqrt(6.0)).evalf()
            elif orb_symbol == 'sp':
                orb_rot_mat[0,i] = 1/2-1/sym.sqrt(2)*subs[0]
                orb_rot_mat[1,i] = 1/2-1/sym.sqrt(2)*subs[0]
            elif orb_symbol == 'p2':
                orb_rot_mat[0,i] = subs[0]
                orb_rot_mat[1,i] = subs[1]
            elif orb_symbol == 'sp2':
                orb_rot_mat[0,i] = 1/3-1/sym.sqrt(6)*subs[0] +1/sym.sqrt(2)*subs[1]
                orb_rot_mat[1,i] = 1/3-1/sym.sqrt(6)*subs[0] -1/sym.sqrt(2)*subs[1]
                orb_rot_mat[2,i] = 1/3+2/sym.sqrt(6)*subs[0]
            elif orb_symbol == 'sp3':
                orb_rot_mat[0,i] = 0.5*(subs[0]+subs[1]+subs[2] + 0.5)
                orb_rot_mat[1,i] = 0.5*(subs[0]-subs[1]-subs[2] + 0.5)
                orb_rot_mat[2,i] = 0.5*(subs[1]-subs[0]-subs[2] + 0.5)
                orb_rot_mat[3,i] = 0.5*(subs[2]-subs[1]-subs[0] + 0.5)
            elif orb_symbol == 'sp3d2':
                orb_rot_mat[0,i] = 1/6 -1/sym.sqrt(2)*subs[0] 
                orb_rot_mat[1,i] = 1/6 +1/sym.sqrt(2)*subs[0] 
                orb_rot_mat[2,i] = 1/6 -1/sym.sqrt(2)*subs[1] 
                orb_rot_mat[3,i] = 1/6 +1/sym.sqrt(2)*subs[1] 
                orb_rot_mat[4,i] = 1/6 -1/sym.sqrt(2)*subs[2] 
                orb_rot_mat[5,i] = 1/6 +1/sym.sqrt(2)*subs[2] 
                
                orb_rot_mat[0,i] +=  - 1/sym.sqrt(12)*subs_plus[0]*sym.sqrt(3.0)  + 0.5*(subs_plus[1]-subs_plus[2])
                orb_rot_mat[1,i] +=  - 1/sym.sqrt(12)*subs_plus[0]*sym.sqrt(3.0)  + 0.5*(subs_plus[1]-subs_plus[2])
                orb_rot_mat[2,i] +=  - 1/sym.sqrt(12)*subs_plus[0]*sym.sqrt(3.0)  - 0.5*(subs_plus[1]-subs_plus[2])
                orb_rot_mat[3,i] +=  - 1/sym.sqrt(12)*subs_plus[0]*sym.sqrt(3.0)  - 0.5*(subs_plus[1]-subs_plus[2])
                orb_rot_mat[4,i] +=  + 1/sym.sqrt(3)*subs_plus[0]*sym.sqrt(3.0)
                orb_rot_mat[5,i] +=  + 1/sym.sqrt(3)*subs_plus[0]*sym.sqrt(3.0)
            elif orb_symbol == 't2g':
                orb_rot_mat[0,i] = subs[0].evalf()
                orb_rot_mat[1,i] = subs[1].evalf()
                orb_rot_mat[2,i] = subs[2].evalf()
            elif orb_symbol == 'eg':
                orb_rot_mat[0,i] = (2*subs[0]-subs[1]-subs[2])/sym.sqrt(3.0)
                orb_rot_mat[2,i] =  (subs[1]-subs[2]).evalf()
                
        assert  np.abs(np.linalg.det(orb_rot_mat)) > 0.99,'ERROR!!!!: The space group of the crystal does Not allow {} orbital exist.'.format(orb_symbol)
        
        return orb_rot_mat
=======
>>>>>>> 95ff81c6

    def Part_P(self,rot_sym_glb,orb_symbol):
        ''' 
        Rotation matrix of orbitals.

        Without SOC Part_P = rotation matrix of orbital
        With SOC Part_P = Kronecker product of rotation matrix of orbital and rotation matrix of spin 
        '''
        if abs(np.dot(np.transpose(rot_sym_glb),rot_sym_glb) - np.eye(3)).sum() >1.0E-4:
            print('rot_sym is not orthogomal \n {}'.format(rot_sym_glb))
        rmat = np.linalg.det(rot_sym_glb)*rot_sym_glb
        select = np.abs(rmat) < 0.01
        rmat[select] = 0.0 
        select = rmat > 0.99 
        rmat[select] = 1.0 
        select = rmat < -0.99 
        rmat[select] = -1.0 
        if self.soc:
            if np.abs(rmat[2,2]) < 1.0:
                beta = np.arccos(rmat[2,2])
                cos_gamma = -rmat[2,0] / np.sin(beta)
                sin_gamma =  rmat[2,1] / np.sin(beta)
                gamma = get_angle(sin_gamma, cos_gamma)
                cos_alpha = rmat[0,2] / np.sin(beta)
                sin_alpha = rmat[1,2] / np.sin(beta)
                alpha = get_angle(sin_alpha, cos_alpha)
            else:
                beta = 0.0
                if rmat[2,2] == -1. :beta = np.pi
                gamma = 0.0
                alpha = np.arccos(rmat[1,1])
                if rmat[0,1] > 0.0:alpha = -1.0*alpha
            euler_angle = np.array([alpha,beta,gamma])
            dmat = np.zeros((2,2),dtype=complex)
            dmat[0,0] =  np.exp(-(alpha+gamma)/2.0 * 1j) * np.cos(beta/2.0)
            dmat[0,1] = -np.exp(-(alpha-gamma)/2.0 * 1j) * np.sin(beta/2.0)
            dmat[1,0] =  np.exp( (alpha-gamma)/2.0 * 1j) * np.sin(beta/2.0)
            dmat[1,1] =  np.exp( (alpha+gamma)/2.0 * 1j) * np.cos(beta/2.0)
        rot_orbital = orbitals.rot_orb(orb_symbol,rot_sym_glb)
        if self.soc:
            rot_orbital = np.kron(dmat,rot_orbital)
            rot_imag = rot_orbital.imag
            rot_real = rot_orbital.real
            rot_orbital = np.array(rot_real + 1j*rot_imag,dtype=complex)
        return rot_orbital

    def atom_rot_map(self,sym):
        '''
        rot_map: A map to show which atom is the equivalent atom after rotation operation.
        vec_shift_map: Change of R vector after rotation operation.
        '''
        wann_atom_positions = [self.wann_atom_info[i][2] for i in range(self.num_wann_atom)]
        rot_map=[]
        vec_shift_map=[]
        for atomran in range(self.num_wann_atom):
            atom_position=np.array(wann_atom_positions[atomran])
            new_atom = np.dot(self.symmetry['rotations'][sym],atom_position) + self.symmetry['translations'][sym]
            for atom_index in range(self.num_wann_atom):
                old_atom= np.array(wann_atom_positions[atom_index])
                diff = np.array(new_atom-old_atom)
                if np.all( abs((diff+0.5)%1-0.5)<1e-5 ):
                    match_index=atom_index
                    vec_shift= np.array(np.round(new_atom-np.array(wann_atom_positions[match_index]),decimals=2),dtype=int)
                else:
                    if atom_index==self.num_wann_atom-1:
                        assert atom_index != 0,'Error!!!!: no atom can match the new one Rvec = {}, atom_index = {}'.format(self.iRvec[ir],atom_index)
            rot_map.append(match_index)
            vec_shift_map.append(vec_shift)
        #Check if the symmetry operator respect to magnetic moment.
        #TODO opt magnet code
        rot_sym = self.symmetry['rotations'][sym]
        rot_sym_glb = np.dot(np.dot(np.transpose(self.lattice),rot_sym),np.linalg.inv(np.transpose(self.lattice)) )
        if self.soc:
            if self.magmom is not None:
                for i in range(self.num_wann_atom):
                    magmom = np.round(self.wann_atom_info[i][-2],decimals=4)
                    new_magmom =np.round( np.dot(rot_sym_glb,magmom),decimals=4)
                    if abs(np.linalg.norm(magmom - np.linalg.det(rot_sym_glb)*new_magmom)) > 0.0005:
                        sym_only = False
                    else:
                        sym_only = True
                        print('Symmetry operator {} is respect to magnetic moment'.format(sym+1) )
                    if abs(np.linalg.norm(magmom + np.linalg.det(rot_sym_glb)*new_magmom)) > 0.0005:
                        sym_T = False
                    else:
                        sym_T = True
                        print('Symmetry operator {}*T is respect to magnetic moment'.format(sym+1) )
                    if sym_T+sym_only == 0:
                        break

            else:
                sym_only = True
                sym_T = True
        else:
            sym_only = True
            sym_T = False

        return np.array(rot_map,dtype=int),np.array(vec_shift_map,dtype=int),sym_only,sym_T

    def full_p_mat(self,atom_index,rot):
        '''
        Combianing rotation matrix of Hamiltonian per orbital_quantum_number into per atom.  (num_wann,num_wann)
        '''
        orbitals = self.wann_atom_info[atom_index][3]
        orb_position_dic = self.wann_atom_info[atom_index][-1]
        p_mat = np.zeros((self.num_wann,self.num_wann),dtype = complex)
        p_mat_dagger = np.zeros((self.num_wann,self.num_wann),dtype = complex)
        rot_sym = self.symmetry['rotations'][rot]
        rot_sym_glb = np.dot(np.dot(np.transpose(self.lattice),rot_sym),np.linalg.inv(np.transpose(self.lattice)) )
        for orb in range(len(orbitals)):
            orb_name = orbitals[orb]
            tmp = self.Part_P(rot_sym_glb,orb_name)
            orb_position = orb_position_dic[orb_name]
            p_mat[orb_position] = tmp.flatten() 	
            p_mat_dagger[orb_position] = np.conj(np.transpose(tmp)).flatten()
        return p_mat,p_mat_dagger


    def average_H(self,iRvec,keep_New_R=True):
        #If we can make if faster, respectively is the better choice. Because XX_all matrix are supper large.(eat memory)  
        nrot = 0 
        R_list = np.array(iRvec,dtype=int)
        nRvec=len(R_list)
        tmp_R_list = []
        Ham_res = np.zeros((self.num_wann,self.num_wann,nRvec),dtype=complex)
<<<<<<< HEAD
        for X in [matrix for matrix,TF in self.matrix_bool.items() if TF == True]:
            if X in ['AA','BB','CC','SS']:
                vars()[X+'_res'] = np.zeros((self.num_wann,self.num_wann,nRvec,3),dtype=complex)
            elif X in ['FFab','CCab']:
                vars()[X+'_res'] = np.zeros((self.num_wann,self.num_wann,nRvec,3,3),dtype=complex)
=======

        matrix_list_res = {k:np.zeros((self.num_wann,self.num_wann,nRvec,3),dtype=complex) for k in self.matrix_list}

        print (f"iRvec ({nRvec}):\n  {self.iRvec}")

>>>>>>> 95ff81c6
        for rot in range(self.nsymm):
            rot_cart = np.dot(np.dot(np.transpose(self.lattice), self.symmetry['rotations'][rot]),np.linalg.inv(np.transpose(self.lattice)) )
            rot_map,vec_shift,sym_only,sym_T = self.atom_rot_map(rot)
            if sym_only+sym_T == 0:
                pass
            else:
                print('rot = ',rot+1)
                if sym_only: nrot+= 1
                if sym_T: nrot+= 1
                p_map        = np.zeros((self.num_wann_atom,self.num_wann,self.num_wann),dtype=complex)
                p_map_dagger = np.zeros((self.num_wann_atom,self.num_wann,self.num_wann),dtype=complex)
                for atom in range(self.num_wann_atom):
                    p_map[atom],p_map_dagger[atom] = self.full_p_mat(atom,rot)
                R_map = np.dot(R_list,np.transpose(self.symmetry['rotations'][rot]))
                atom_R_map = R_map[:,None,None,:] - vec_shift[None,:,None,:] + vec_shift[None,None,:,:]
                Ham_all = np.zeros((nRvec,self.num_wann_atom,self.num_wann_atom,self.num_wann,self.num_wann),dtype=complex)
<<<<<<< HEAD
                for X in [matrix for matrix,TF in self.matrix_bool.items() if TF == True]:
                    vars()[X+'_all'] = np.zeros((nRvec,self.num_wann_atom,self.num_wann_atom,self.num_wann,self.num_wann,3),dtype=complex)
                    #if X in ['AA','BB','CC','SS']:
                    #elif X in ['FF','CCab']:
                    #    vars()[X+'_all'] = np.zeros((nRvec,self.num_wann_atom,self.num_wann_atom,self.num_wann,self.num_wann,3,3),dtype=complex)
=======
                matrix_list_all = {X:np.zeros((nRvec,self.num_wann_atom,self.num_wann_atom,self.num_wann,self.num_wann,3),dtype=complex) 
                            for X in self.matrix_list}
>>>>>>> 95ff81c6
                


                #TODO try numba
                for iR in range(nRvec):
                    for atom_a in range(self.num_wann_atom):
                        num_w_a = len(sum(self.wann_atom_info[atom_a][4], [])) #number of orbitals of atom_a
                        for atom_b in range(self.num_wann_atom):
                            new_Rvec=list(atom_R_map[iR,atom_a,atom_b])
                            if new_Rvec in self.iRvec:
                                new_Rvec_index = self.iRvec.index(new_Rvec)
                                Ham_all[iR,atom_a,atom_b,self.H_select[atom_a,atom_b]] = self.Ham_R[self.H_select[rot_map[atom_a],
                                    rot_map[atom_b]],new_Rvec_index]
<<<<<<< HEAD
                                for X in [matrix for matrix,TF in self.matrix_bool.items() if TF == True]:
                                    #if X in ['AA','BB','CC','SS']:
                                    #X_L: only rotation wannier centres from L to L' before rotating orbitals.
                                    XX_L = vars(self)[X+'_R'][self.H_select[rot_map[atom_a],rot_map[atom_b]],new_Rvec_index,:].reshape(num_w_a,num_w_a,3)
                                    #special even with R == [0,0,0] diagonal terms.
                                    if iR == self.iRvec.index([0,0,0]) and atom_a == atom_b:
                                        if X == 'AA':
                                            XX_L += np.einsum( 'mn,p->mnp',np.eye(num_w_a),(vec_shift[atom_a]-self.symmetry['translations'][rot]).dot(self.lattice))
                                        elif X == 'BB':
                                            XX_L += (np.einsum( 'mn,p->mnp',np.eye(num_w_a),(vec_shift[atom_a]-self.symmetry['translations'][rot]).dot(self.lattice))
                                                     *self.Ham_R[self.H_select[rot_map[atom_a],rot_map[atom_b]],new_Rvec_index].reshape(num_w_a,num_w_a)[:,:,None]
                                                     )
                                    #X_all: rotating vector.
                                    vars()[X+'_all'][iR,atom_a,atom_b,self.H_select[atom_a,atom_b],:] = np.einsum('ij,nmi->nmj',self.rot_c[rot],XX_L).reshape(-1,3)
                                   # if X in ['FF','CCab']:
                                   #     #X_L: only rotation wannier centres from L to L' before rotating orbitals.
                                   #     XX_L = vars(self)[X+'_R'][self.H_select[rot_map[atom_a],rot_map[atom_b]],new_Rvec_index,:].reshape(num_w_a,num_w_a,3,3)
                                   #     #if iR == self.iRvec.index([0,0,0]) and atom_a == atom_b:
                                   #     vars()[X+'_all'][iR,atom_a,atom_b,self.H_select[atom_a,atom_b],:] = np.einsum('ij,kg,nmik->nmjg',self.rot_c[rot],self.rot_c[rot],XX_L).reshape(-1,3,3)
                                   #     #vars()[X+'_all'][iR,atom_a,atom_b,self.H_select[atom_a,atom_b],:] = self.rot_c[rot].reshape(-1,3,3)


=======
                                for X in self.matrix_list: 
                                    if X in ['AA','SS']:
                                        num_w_a = len(sum(self.wann_atom_info[atom_a][4], [])) #number of orbitals of atom_a
                                        #X_L: only rotation wannier centres from L to L' before rotating orbitals.
                                        XX_L = self.matrix_list[X][self.H_select[rot_map[atom_a],rot_map[atom_b]],new_Rvec_index,:].reshape(num_w_a,num_w_a,3)
                                        #special even with R == [0,0,0] diagonal terms.
                                        if iR == self.iRvec.index([0,0,0]) and atom_a == atom_b:
                                            if X == 'AA':
                                                XX_L += np.einsum( 'mn,p->mnp',np.eye(num_w_a),(vec_shift[atom_a]-self.symmetry['translations'][rot]).dot(self.lattice))
                                        #X_all: rotating vector.
                                        matrix_list_all[X][iR,atom_a,atom_b,self.H_select[atom_a,atom_b],:] = np.einsum('ij,nmi->nmj',self.rot_c[rot],XX_L).reshape(-1,3)
                                    else: 
                                        print (f"WARNING: I do not know how to symmetrize  {X}")
>>>>>>> 95ff81c6
                            else:
                                norm = np.linalg.norm(self.Ham_R[self.H_select[rot_map[atom_a],rot_map[atom_b]],iR])
                                if norm > 1e-8:
                                    print (f"WARNING : after symmetry transformation got a new Rvec: {new_Rvec} for iR = {iR}, Rvec = {self.iRvec[iR]} and atoms {atom_a} and {atom_b}"+
                                            f"the Hamiltonian at original Rvec had norm {norm}. maybe use `use_ws = True` in system initialization")
                                if new_Rvec not in tmp_R_list:
                                    tmp_R_list.append(new_Rvec)

                for atom_a in range(self.num_wann_atom):
                    for atom_b in range(self.num_wann_atom):
                        '''
                        H_ab_sym = P_dagger_a dot H_ab dot P_b
                        H_ab_sym_T = ul dot H_ab_sym.conj() dot ur
                        '''
                        tmp = np.dot(np.dot(p_map_dagger[atom_a],Ham_all[:,atom_a,atom_b]),p_map[atom_b])
                        if sym_only: 
                            Ham_res += tmp.transpose(0,2,1)
                        
                        if sym_T:
                            tmp_T = self.ul.dot(tmp.transpose(1,0,2)).dot(self.ur).conj()
                            Ham_res += tmp_T.transpose(0,2,1)
<<<<<<< HEAD
                        for X in [matrix for matrix,TF in self.matrix_bool.items() if TF == True]:
                            if np.linalg.det(self.symmetry['rotations'][rot]) < 0:
                                parity_I = self.parity_I[X]
                            else: parity_I = 1
                           # if X in ['AA','BB','CC','SS']:
                            tmpX= np.dot(np.dot(p_map_dagger[atom_a],vars()[X+'_all'].transpose(0,1,2,5,3,4)[:,atom_a,atom_b]),p_map[atom_b])
                            if sym_only:
                                vars()[X+'_res'] += tmpX.transpose(0,3,1,2)*parity_I
                            if sym_T:
                                tmpX_T = self.ul.dot(tmpX.transpose(1,2,0,3)).dot(self.ur).conj()
                                vars()[X+'_res'] += tmpX_T.transpose(0,3,1,2)*parity_I*self.parity_TR[X]
                            #elif X in ['FF','CCab']:
                            #    tmpX= np.dot(np.dot(p_map_dagger[atom_a],vars()[X+'_all'].transpose(0,1,2,5,6,3,4)[:,atom_a,atom_b]),p_map[atom_b])
                            #    if sym_only:
                            #        vars()[X+'_res'] += tmpX.transpose(0,4,1,2,3)*parity_I
                            #    if sym_T:
                            #        tmpX_T = self.ul.dot(tmpX.transpose(1,2,3,0,4)).dot(self.ur).conj()
                            #        vars()[X+'_res'] += tmpX_T.transpose(0,4,1,2,3)*parity_I*self.parity_TR[X]
=======

                        for X in self.matrix_list:  # vector matrix
                                X_shift = matrix_list_all[X].transpose(0,1,2,5,3,4)
                                tmpX= np.dot(np.dot(p_map_dagger[atom_a],X_shift[:,atom_a,atom_b]),p_map[atom_b])
                                if np.linalg.det(self.symmetry['rotations'][rot]) < 0:
                                    parity_I = self.parity_I[X]
                                else: 
                                    parity_I = 1

                                if sym_only:
                                    matrix_list_res[X] += tmpX.transpose(0,3,1,2)*parity_I
                                if sym_T:
                                    tmpX_T = self.ul.dot(tmpX.transpose(1,2,0,3)).dot(self.ur).conj()
                                    matrix_list_res[X] += tmpX_T.transpose(0,3,1,2)*parity_I*self.parity_TR[X]
>>>>>>> 95ff81c6

        for k in matrix_list_res:
            matrix_list_res[k] /= nrot
        res_dic = matrix_list_res
        res_dic['Ham'] = Ham_res/nrot
                
        print('number of symmetry oprations == ',nrot)
        
        X = 'BB'
        test_i = self.iRvec.index([0,0,0])
        '''
        for j in range(3): 
            for i in range(3):
                print( np.diag(res_dic[X][:,:,test_i,i,j].real) )
                print( np.diag(vars(self)[X+'_R'][:,:,test_i,i,j].real) )
                print( res_dic[X][:,:,test_i,i,j].real )
                print( vars(self)[X+'_R'][:,:,test_i,i,j].real )
                print('==============================================')
            test_i = self.iRvec.index([1,0,0])
            for i in range(3):
                print( np.diag(res_dic[X][:,:,test_i,i,j].real) )
                print( np.diag(vars(self)[X+'_R'][:,:,test_i,i,j].real) )
                print( res_dic[X][:,:,test_i,i,j].real )
                print( vars(self)[X+'_R'][:,:,test_i,i,j].real )
                print('==============================================')
            test_i = self.iRvec.index([0,1,0])
            for i in range(3):
                print( np.diag(res_dic[X][:,:,test_i,i,j].real) )
                print( np.diag(vars(self)[X+'_R'][:,:,test_i,i,j].real) )
                print( res_dic[X][:,:,test_i,i,j].real )
                print( vars(self)[X+'_R'][:,:,test_i,i,j].real )
                print('==============================================')
            test_i = self.iRvec.index([0,0,1])
            for i in range(3):
                print( np.diag(res_dic[X][:,:,test_i,i,j].real) )
                print( np.diag(vars(self)[X+'_R'][:,:,test_i,i,j].real) )
                print( res_dic[X][:,:,test_i,i,j].real )
                print( vars(self)[X+'_R'][:,:,test_i,i,j].real )
                print('==============================================')
        '''
        for i in range(3):
<<<<<<< HEAD
            print( np.diag(res_dic[X][:,:,test_i,i].real) )
            print( np.diag(vars(self)[X+'_R'][:,:,test_i,i].real) )
            print('==============================================')
        test_i = self.iRvec.index([1,0,0])
        for i in range(3):
            print( np.diag(res_dic[X][:,:,test_i,i].real) )
            print( np.diag(vars(self)[X+'_R'][:,:,test_i,i].real) )
            print('==============================================')
        test_i = self.iRvec.index([0,1,0])
        for i in range(3):
            print( np.diag(res_dic[X][:,:,test_i,i].real) )
            print( np.diag(vars(self)[X+'_R'][:,:,test_i,i].real) )
            print('==============================================')
        test_i = self.iRvec.index([0,0,1])
        for i in range(3):
            print( np.diag(res_dic[X][:,:,test_i,i].real) )
            print( np.diag(vars(self)[X+'_R'][:,:,test_i,i].real) )
            print('==============================================')
        
=======
            print( np.diag(res_dic['AA'][:,:,test_i,i].real) )
            print( np.diag(self.matrix_list['AA'][:,:,test_i,i].real) )
        test_i = self.iRvec.index([1,0,0])
        for i in range(3):
            print( np.diag(res_dic['AA'][:,:,test_i,i].real) )
            print( np.diag(self.matrix_list['AA'][:,:,test_i,i].real) )
        test_i = self.iRvec.index([0,1,0])
        for i in range(3):
            print( np.diag(res_dic['AA'][:,:,test_i,i].real) )
            print( np.diag(self.matrix_list['AA'][:,:,test_i,i].real) )
        test_i = self.iRvec.index([0,0,1])
        for i in range(3):
            print( np.diag(res_dic['AA'][:,:,test_i,i].real) )
            print( np.diag(self.matrix_list['AA'][:,:,test_i,i].real) )

 
>>>>>>> 95ff81c6
        if keep_New_R:
                return res_dic , tmp_R_list
        else:
                return res_dic

    def symmetrize(self):
        #====Time Reversal====
        #syl: (sigma_y)^T *1j, syr: sigma_y*1j
        if self.soc:
            base_m = np.eye(self.num_wann//2)
            syl=np.array([[0.0,-1.0],[1.0,0.0]])
            syr=np.array([[0.0,1.0],[-1.0,0.0]])
            self.ul=np.kron(syl,base_m)
            self.ur=np.kron(syr,base_m)
        
        #========================================================
        #symmetrize exist R vectors and find additional R vectors 
        #========================================================
        print('##########################')
        print('Symmetrizing Start')
        return_dic, iRvec_add =  self.average_H(self.iRvec,keep_New_R=True)
#        nRvec_add = len(iRvec_add)
        print('Symmetrizing Finished')
        return  return_dic, np.array(self.iRvec)

<|MERGE_RESOLUTION|>--- conflicted
+++ resolved
@@ -1,15 +1,8 @@
 import numpy as np
 import spglib
 import numpy.linalg as la
-<<<<<<< HEAD
-import sympy as sym
-from .__utility import alpha_A, beta_A
-
-=======
-from . import __sym_wann_orbitals as orbitals
+from .__sym_wann_orbitals import Orbitals
 from .__utility import get_angle
->>>>>>> 95ff81c6
-#np.set_printoptions(threshold=np.inf,linewidth=500)
 np.set_printoptions(suppress=True,precision=4,threshold=np.inf,linewidth=500)
 
 
@@ -59,32 +52,15 @@
         self.positions = positions
         self.atom_name = atom_name
         self.proj = proj
-<<<<<<< HEAD
-        self.matrix_list = ['AA','SS','BB','CC','FF']#['AA','BB','CC','SS','SA','SHA','SR','SH','SHR']
-        self.parity_I =  {'AA':1,'BB':1,'CC':1,'FF':1,'SS':-1}#{'AA':1,'BB':1,'CC':1,'SS':-1,'SA':1,'SHA':1,'SR':1,'SH':1,'SHR':1} 
-        self.parity_TR =  {'AA':1,'BB':1,'CC':1,'FF':1,'SS':-1}#{'AA':1,'BB':1,'CC':1,'SS':-1,'SA':1,'SHA':1,'SR':1,'SH':1,'SHR':1}
-        self.matrix_bool = {}
-        self.magmom=magmom
-        
-        for X in self.matrix_list:
-            try: 
-                vars(self)[X+'_R'] = XX_R[X]
-                self.matrix_bool[X] = True
-            except KeyError:
-                self.matrix_bool[X] = False
-
-        self.orbital_dic = {"s":1,"p":3,"d":5,"f":7,"sp3":4,"sp2":3,"pz":1,"sp":2,"p2":2,
-                "sp3d":5,"sp3d2":6,'t2g':3, 'dx2-y2':1, 'eg':2}
-=======
         self.possible_matrix_list = ['AA','SS','BB','CC']#['AA','BB','CC','SS','SA','SHA','SR','SH','SHR']
         self.matrix_list = {k:v for k,v in XX_R.items() if k in self.possible_matrix_list}
         self.parity_I =  {'AA':1,'BB':1,'CC':1,'SS':-1}#{'AA':1,'BB':1,'CC':1,'SS':-1,'SA':1,'SHA':1,'SR':1,'SH':1,'SHR':1} 
         self.parity_TR =  {'AA':1,'BB':1,'CC':1,'SS':-1}#{'AA':1,'BB':1,'CC':1,'SS':-1,'SA':1,'SHA':1,'SR':1,'SH':1,'SHR':1}
         self.magmom=magmom
+        self.orbitals=Orbitals()
         
         # number of orbitals in each shell
 
->>>>>>> 95ff81c6
         self.wann_atom_info = []
 
         num_atom = len(self.atom_name)
@@ -109,9 +85,7 @@
             orbital_index_list.append([])
         for iproj in self.proj:
             name_str = iproj.split(":")[0].split()[0]
-            print(name_str)
             orb_str = iproj.split(":")[1].strip('\n').strip().split(';')
-            print(orb_str)
             if name_str in proj_dic:
                 proj_dic[name_str]=proj_dic[name_str]+orb_str
             else:
@@ -119,7 +93,7 @@
             for iatom in range(num_atom):
                 if self.atom_name[iatom] == name_str:
                     for iorb in orb_str:
-                        num_orb =  orbitals.num_orbitals[iorb]
+                        num_orb =  self.orbitals.num_orbitals[iorb]
                         orb_list = [ orbital_index+i for i in range(num_orb)]
                         if self.soc:
                             orb_list += [ orbital_index+i+int(self.num_wann/2) for i in range(num_orb)]
@@ -199,142 +173,6 @@
                 trans_cart[0], trans_cart[1], trans_cart[2]))
         return rot_c
 
-<<<<<<< HEAD
-        sp3d2_1 = lambda x,y,z: -1/sym.sqrt(2)*x 
-        sp3d2_2 = lambda x,y,z: 1/sym.sqrt(2)*x 
-        sp3d2_3 = lambda x,y,z: -1/sym.sqrt(2)*y 
-        sp3d2_4 = lambda x,y,z: 1/sym.sqrt(2)*y 
-        sp3d2_5 = lambda x,y,z: -1/sym.sqrt(2)*z 
-        sp3d2_6 = lambda x,y,z: 1/sym.sqrt(2)*z 
-        
-        sp3d2_plus_1 = lambda x,y,z: - 1/sym.sqrt(12)*(3*z*z-1)/sym.sqrt(3)/2 + 0.5*(x*x-y*y)/2
-        sp3d2_plus_2 = lambda x,y,z: - 1/sym.sqrt(12)*(3*z*z-1)/sym.sqrt(3)/2 + 0.5*(x*x-y*y)/2
-        sp3d2_plus_3 = lambda x,y,z: - 1/sym.sqrt(12)*(3*z*z-1)/sym.sqrt(3)/2 - 0.5*(x*x-y*y)/2
-        sp3d2_plus_4 = lambda x,y,z: - 1/sym.sqrt(12)*(3*z*z-1)/sym.sqrt(3)/2 - 0.5*(x*x-y*y)/2
-        sp3d2_plus_5 = lambda x,y,z: + 1/sym.sqrt(3)*(3*z*z-1)/sym.sqrt(3)/2
-        sp3d2_plus_6 = lambda x,y,z: + 1/sym.sqrt(3)*(3*z*z-1)/sym.sqrt(3)/2
-
-        orb_function_dic={'s':[ss],
-                          'p':[pz,px,py],
-                          'd':[dz2,dxz,dyz,dx2_y2,dxy],
-                          'f':[fz3,fxz2,fyz2,fzx2_zy2,fxyz,fx3_3xy2,f3yx2_y3],
-                         'sp':[sp_1,sp_2],
-                         'p2':[pz,py],
-                        'sp2':[sp2_1,sp2_2,sp2_3],
-                         'pz':[pz],
-                        'sp3':[sp3_1,sp3_2,sp3_3,sp3_4],
-                      'sp3d2':[sp3d2_1,sp3d2_2,sp3d2_3,sp3d2_4,sp3d2_5,sp3d2_6],
-                 'sp3d2_plus':[sp3d2_plus_1,sp3d2_plus_2,sp3d2_plus_3,sp3d2_plus_4,sp3d2_plus_5,sp3d2_plus_6],
-                        't2g':[dxz,dyz,dxy],
-                         'eg':[dxz,dyz,dxy],
-                      }
-        orb_chara_dic={'s':[x],
-                       'p':[z,x,y],
-                       'd':[z*z,x*z,y*z,x*x,x*y,y*y],
-                       'f':[z*z*z,x*z*z,y*z*z,z*x*x,x*y*z,x*x*x,y*y*y  ,z*y*y,x*y*y,y*x*x],
-                      'sp':[x,y,z],
-                      'p2':[z,y,x],
-                     'sp2':[x,y,z],
-                      'pz':[z,x,y],
-                     'sp3':[x,y,z],
-                   'sp3d2':[x,y,z],
-              'sp3d2_plus':[z*z,x*x,y*y,x*y,x*z,y*z],
-                     't2g':[x*z,y*z,x*y,z*z,x*x,y*y], 
-                      'eg':[z*z,x*x,y*y,x*z,y*z,x*y], 
-                }
-        orb_dim = self.orbital_dic[orb_symbol]
-        orb_rot_mat = np.zeros((orb_dim,orb_dim),dtype=float)
-        xp = np.dot(np.linalg.inv(rot_glb)[0],np.transpose([x,y,z]))
-        yp = np.dot(np.linalg.inv(rot_glb)[1],np.transpose([x,y,z]))
-        zp = np.dot(np.linalg.inv(rot_glb)[2],np.transpose([x,y,z]))
-        OC = orb_chara_dic[orb_symbol]
-        OC_len = len(OC)
-        if orb_symbol == 'sp3d2':
-            OC_plus = orb_chara_dic[orb_symbol+'_plus']
-            OC_plus_len = len(OC_plus)
-        for i in range(orb_dim):
-            subs = []
-            equation = (orb_function_dic[orb_symbol][i](xp,yp,zp)).expand()
-            for j in range(OC_len):
-                for j_add in range(OC_len):
-                    if j_add == 0:
-                        eq_tmp = equation.subs(OC[j],1)
-                    else:
-                        eq_tmp = eq_tmp.subs(OC[(j+j_add)%OC_len],0)
-                subs.append(eq_tmp)
-            if orb_symbol in ['sp3d2']:
-                subs_plus = []
-                equation_plus = (orb_function_dic[orb_symbol+'_plus'][i](xp,yp,zp)).expand()
-                for k in range(OC_plus_len):
-                    for k_add in range(OC_plus_len):
-                        if k_add == 0:
-                            eq_tmp = equation_plus.subs(OC_plus[k],1)
-                        else:
-                            eq_tmp = eq_tmp.subs(OC_plus[(k+k_add)%OC_plus_len],0)
-                    subs_plus.append(eq_tmp)
-            
-            if orb_symbol in ['s','pz']:
-                orb_rot_mat[0,0] = subs[0].evalf()
-            elif orb_symbol == 'p':
-                orb_rot_mat[0,i] = subs[0].evalf()
-                orb_rot_mat[1,i] = subs[1].evalf()
-                orb_rot_mat[2,i] = subs[2].evalf()
-            elif orb_symbol == 'd':
-                orb_rot_mat[0,i] = (2*subs[0]-subs[3]-subs[5])/sym.sqrt(3.0)
-                orb_rot_mat[1,i] = subs[1].evalf()
-                orb_rot_mat[2,i] = subs[2].evalf()
-                orb_rot_mat[3,i] =  (subs[3]-subs[5]).evalf()
-                orb_rot_mat[4,i] = subs[4].evalf()
-            elif orb_symbol == 'f':
-                orb_rot_mat[0,i] = (subs[0]*sym.sqrt(15.0)).evalf()
-                orb_rot_mat[1,i] = (subs[1]*sym.sqrt(10.0)/2).evalf()
-                orb_rot_mat[2,i] = (subs[2]*sym.sqrt(10.0)/2).evalf()
-                orb_rot_mat[3,i] = (2*subs[3]+3*subs[0]).evalf()
-                orb_rot_mat[4,i] = subs[4].evalf()
-                orb_rot_mat[5,i] = ((2*subs[5]+subs[1]/2)*sym.sqrt(6.0)).evalf()
-                orb_rot_mat[6,i] = ((-2*subs[6]-subs[2]/2)*sym.sqrt(6.0)).evalf()
-            elif orb_symbol == 'sp':
-                orb_rot_mat[0,i] = 1/2-1/sym.sqrt(2)*subs[0]
-                orb_rot_mat[1,i] = 1/2-1/sym.sqrt(2)*subs[0]
-            elif orb_symbol == 'p2':
-                orb_rot_mat[0,i] = subs[0]
-                orb_rot_mat[1,i] = subs[1]
-            elif orb_symbol == 'sp2':
-                orb_rot_mat[0,i] = 1/3-1/sym.sqrt(6)*subs[0] +1/sym.sqrt(2)*subs[1]
-                orb_rot_mat[1,i] = 1/3-1/sym.sqrt(6)*subs[0] -1/sym.sqrt(2)*subs[1]
-                orb_rot_mat[2,i] = 1/3+2/sym.sqrt(6)*subs[0]
-            elif orb_symbol == 'sp3':
-                orb_rot_mat[0,i] = 0.5*(subs[0]+subs[1]+subs[2] + 0.5)
-                orb_rot_mat[1,i] = 0.5*(subs[0]-subs[1]-subs[2] + 0.5)
-                orb_rot_mat[2,i] = 0.5*(subs[1]-subs[0]-subs[2] + 0.5)
-                orb_rot_mat[3,i] = 0.5*(subs[2]-subs[1]-subs[0] + 0.5)
-            elif orb_symbol == 'sp3d2':
-                orb_rot_mat[0,i] = 1/6 -1/sym.sqrt(2)*subs[0] 
-                orb_rot_mat[1,i] = 1/6 +1/sym.sqrt(2)*subs[0] 
-                orb_rot_mat[2,i] = 1/6 -1/sym.sqrt(2)*subs[1] 
-                orb_rot_mat[3,i] = 1/6 +1/sym.sqrt(2)*subs[1] 
-                orb_rot_mat[4,i] = 1/6 -1/sym.sqrt(2)*subs[2] 
-                orb_rot_mat[5,i] = 1/6 +1/sym.sqrt(2)*subs[2] 
-                
-                orb_rot_mat[0,i] +=  - 1/sym.sqrt(12)*subs_plus[0]*sym.sqrt(3.0)  + 0.5*(subs_plus[1]-subs_plus[2])
-                orb_rot_mat[1,i] +=  - 1/sym.sqrt(12)*subs_plus[0]*sym.sqrt(3.0)  + 0.5*(subs_plus[1]-subs_plus[2])
-                orb_rot_mat[2,i] +=  - 1/sym.sqrt(12)*subs_plus[0]*sym.sqrt(3.0)  - 0.5*(subs_plus[1]-subs_plus[2])
-                orb_rot_mat[3,i] +=  - 1/sym.sqrt(12)*subs_plus[0]*sym.sqrt(3.0)  - 0.5*(subs_plus[1]-subs_plus[2])
-                orb_rot_mat[4,i] +=  + 1/sym.sqrt(3)*subs_plus[0]*sym.sqrt(3.0)
-                orb_rot_mat[5,i] +=  + 1/sym.sqrt(3)*subs_plus[0]*sym.sqrt(3.0)
-            elif orb_symbol == 't2g':
-                orb_rot_mat[0,i] = subs[0].evalf()
-                orb_rot_mat[1,i] = subs[1].evalf()
-                orb_rot_mat[2,i] = subs[2].evalf()
-            elif orb_symbol == 'eg':
-                orb_rot_mat[0,i] = (2*subs[0]-subs[1]-subs[2])/sym.sqrt(3.0)
-                orb_rot_mat[2,i] =  (subs[1]-subs[2]).evalf()
-                
-        assert  np.abs(np.linalg.det(orb_rot_mat)) > 0.99,'ERROR!!!!: The space group of the crystal does Not allow {} orbital exist.'.format(orb_symbol)
-        
-        return orb_rot_mat
-=======
->>>>>>> 95ff81c6
 
     def Part_P(self,rot_sym_glb,orb_symbol):
         ''' 
@@ -373,7 +211,7 @@
             dmat[0,1] = -np.exp(-(alpha-gamma)/2.0 * 1j) * np.sin(beta/2.0)
             dmat[1,0] =  np.exp( (alpha-gamma)/2.0 * 1j) * np.sin(beta/2.0)
             dmat[1,1] =  np.exp( (alpha+gamma)/2.0 * 1j) * np.cos(beta/2.0)
-        rot_orbital = orbitals.rot_orb(orb_symbol,rot_sym_glb)
+        rot_orbital = self.orbitals.rot_orb(orb_symbol,rot_sym_glb)
         if self.soc:
             rot_orbital = np.kron(dmat,rot_orbital)
             rot_imag = rot_orbital.imag
@@ -460,19 +298,10 @@
         nRvec=len(R_list)
         tmp_R_list = []
         Ham_res = np.zeros((self.num_wann,self.num_wann,nRvec),dtype=complex)
-<<<<<<< HEAD
-        for X in [matrix for matrix,TF in self.matrix_bool.items() if TF == True]:
-            if X in ['AA','BB','CC','SS']:
-                vars()[X+'_res'] = np.zeros((self.num_wann,self.num_wann,nRvec,3),dtype=complex)
-            elif X in ['FFab','CCab']:
-                vars()[X+'_res'] = np.zeros((self.num_wann,self.num_wann,nRvec,3,3),dtype=complex)
-=======
 
         matrix_list_res = {k:np.zeros((self.num_wann,self.num_wann,nRvec,3),dtype=complex) for k in self.matrix_list}
-
-        print (f"iRvec ({nRvec}):\n  {self.iRvec}")
-
->>>>>>> 95ff81c6
+       # print (f"iRvec ({nRvec}):\n  {self.iRvec}")
+
         for rot in range(self.nsymm):
             rot_cart = np.dot(np.dot(np.transpose(self.lattice), self.symmetry['rotations'][rot]),np.linalg.inv(np.transpose(self.lattice)) )
             rot_map,vec_shift,sym_only,sym_T = self.atom_rot_map(rot)
@@ -489,18 +318,8 @@
                 R_map = np.dot(R_list,np.transpose(self.symmetry['rotations'][rot]))
                 atom_R_map = R_map[:,None,None,:] - vec_shift[None,:,None,:] + vec_shift[None,None,:,:]
                 Ham_all = np.zeros((nRvec,self.num_wann_atom,self.num_wann_atom,self.num_wann,self.num_wann),dtype=complex)
-<<<<<<< HEAD
-                for X in [matrix for matrix,TF in self.matrix_bool.items() if TF == True]:
-                    vars()[X+'_all'] = np.zeros((nRvec,self.num_wann_atom,self.num_wann_atom,self.num_wann,self.num_wann,3),dtype=complex)
-                    #if X in ['AA','BB','CC','SS']:
-                    #elif X in ['FF','CCab']:
-                    #    vars()[X+'_all'] = np.zeros((nRvec,self.num_wann_atom,self.num_wann_atom,self.num_wann,self.num_wann,3,3),dtype=complex)
-=======
                 matrix_list_all = {X:np.zeros((nRvec,self.num_wann_atom,self.num_wann_atom,self.num_wann,self.num_wann,3),dtype=complex) 
                             for X in self.matrix_list}
->>>>>>> 95ff81c6
-                
-
 
                 #TODO try numba
                 for iR in range(nRvec):
@@ -512,30 +331,7 @@
                                 new_Rvec_index = self.iRvec.index(new_Rvec)
                                 Ham_all[iR,atom_a,atom_b,self.H_select[atom_a,atom_b]] = self.Ham_R[self.H_select[rot_map[atom_a],
                                     rot_map[atom_b]],new_Rvec_index]
-<<<<<<< HEAD
-                                for X in [matrix for matrix,TF in self.matrix_bool.items() if TF == True]:
-                                    #if X in ['AA','BB','CC','SS']:
-                                    #X_L: only rotation wannier centres from L to L' before rotating orbitals.
-                                    XX_L = vars(self)[X+'_R'][self.H_select[rot_map[atom_a],rot_map[atom_b]],new_Rvec_index,:].reshape(num_w_a,num_w_a,3)
-                                    #special even with R == [0,0,0] diagonal terms.
-                                    if iR == self.iRvec.index([0,0,0]) and atom_a == atom_b:
-                                        if X == 'AA':
-                                            XX_L += np.einsum( 'mn,p->mnp',np.eye(num_w_a),(vec_shift[atom_a]-self.symmetry['translations'][rot]).dot(self.lattice))
-                                        elif X == 'BB':
-                                            XX_L += (np.einsum( 'mn,p->mnp',np.eye(num_w_a),(vec_shift[atom_a]-self.symmetry['translations'][rot]).dot(self.lattice))
-                                                     *self.Ham_R[self.H_select[rot_map[atom_a],rot_map[atom_b]],new_Rvec_index].reshape(num_w_a,num_w_a)[:,:,None]
-                                                     )
-                                    #X_all: rotating vector.
-                                    vars()[X+'_all'][iR,atom_a,atom_b,self.H_select[atom_a,atom_b],:] = np.einsum('ij,nmi->nmj',self.rot_c[rot],XX_L).reshape(-1,3)
-                                   # if X in ['FF','CCab']:
-                                   #     #X_L: only rotation wannier centres from L to L' before rotating orbitals.
-                                   #     XX_L = vars(self)[X+'_R'][self.H_select[rot_map[atom_a],rot_map[atom_b]],new_Rvec_index,:].reshape(num_w_a,num_w_a,3,3)
-                                   #     #if iR == self.iRvec.index([0,0,0]) and atom_a == atom_b:
-                                   #     vars()[X+'_all'][iR,atom_a,atom_b,self.H_select[atom_a,atom_b],:] = np.einsum('ij,kg,nmik->nmjg',self.rot_c[rot],self.rot_c[rot],XX_L).reshape(-1,3,3)
-                                   #     #vars()[X+'_all'][iR,atom_a,atom_b,self.H_select[atom_a,atom_b],:] = self.rot_c[rot].reshape(-1,3,3)
-
-
-=======
+                                
                                 for X in self.matrix_list: 
                                     if X in ['AA','SS']:
                                         num_w_a = len(sum(self.wann_atom_info[atom_a][4], [])) #number of orbitals of atom_a
@@ -549,12 +345,11 @@
                                         matrix_list_all[X][iR,atom_a,atom_b,self.H_select[atom_a,atom_b],:] = np.einsum('ij,nmi->nmj',self.rot_c[rot],XX_L).reshape(-1,3)
                                     else: 
                                         print (f"WARNING: I do not know how to symmetrize  {X}")
->>>>>>> 95ff81c6
                             else:
                                 norm = np.linalg.norm(self.Ham_R[self.H_select[rot_map[atom_a],rot_map[atom_b]],iR])
-                                if norm > 1e-8:
-                                    print (f"WARNING : after symmetry transformation got a new Rvec: {new_Rvec} for iR = {iR}, Rvec = {self.iRvec[iR]} and atoms {atom_a} and {atom_b}"+
-                                            f"the Hamiltonian at original Rvec had norm {norm}. maybe use `use_ws = True` in system initialization")
+                             #   if norm > 1e-8:
+                             #       print (f"WARNING : after symmetry transformation got a new Rvec: {new_Rvec} for iR = {iR}, Rvec = {self.iRvec[iR]} and atoms {atom_a} and {atom_b}"+
+                             #               f"the Hamiltonian at original Rvec had norm {norm}. maybe use `use_ws = True` in system initialization")
                                 if new_Rvec not in tmp_R_list:
                                     tmp_R_list.append(new_Rvec)
 
@@ -571,26 +366,6 @@
                         if sym_T:
                             tmp_T = self.ul.dot(tmp.transpose(1,0,2)).dot(self.ur).conj()
                             Ham_res += tmp_T.transpose(0,2,1)
-<<<<<<< HEAD
-                        for X in [matrix for matrix,TF in self.matrix_bool.items() if TF == True]:
-                            if np.linalg.det(self.symmetry['rotations'][rot]) < 0:
-                                parity_I = self.parity_I[X]
-                            else: parity_I = 1
-                           # if X in ['AA','BB','CC','SS']:
-                            tmpX= np.dot(np.dot(p_map_dagger[atom_a],vars()[X+'_all'].transpose(0,1,2,5,3,4)[:,atom_a,atom_b]),p_map[atom_b])
-                            if sym_only:
-                                vars()[X+'_res'] += tmpX.transpose(0,3,1,2)*parity_I
-                            if sym_T:
-                                tmpX_T = self.ul.dot(tmpX.transpose(1,2,0,3)).dot(self.ur).conj()
-                                vars()[X+'_res'] += tmpX_T.transpose(0,3,1,2)*parity_I*self.parity_TR[X]
-                            #elif X in ['FF','CCab']:
-                            #    tmpX= np.dot(np.dot(p_map_dagger[atom_a],vars()[X+'_all'].transpose(0,1,2,5,6,3,4)[:,atom_a,atom_b]),p_map[atom_b])
-                            #    if sym_only:
-                            #        vars()[X+'_res'] += tmpX.transpose(0,4,1,2,3)*parity_I
-                            #    if sym_T:
-                            #        tmpX_T = self.ul.dot(tmpX.transpose(1,2,3,0,4)).dot(self.ur).conj()
-                            #        vars()[X+'_res'] += tmpX_T.transpose(0,4,1,2,3)*parity_I*self.parity_TR[X]
-=======
 
                         for X in self.matrix_list:  # vector matrix
                                 X_shift = matrix_list_all[X].transpose(0,1,2,5,3,4)
@@ -605,7 +380,6 @@
                                 if sym_T:
                                     tmpX_T = self.ul.dot(tmpX.transpose(1,2,0,3)).dot(self.ur).conj()
                                     matrix_list_res[X] += tmpX_T.transpose(0,3,1,2)*parity_I*self.parity_TR[X]
->>>>>>> 95ff81c6
 
         for k in matrix_list_res:
             matrix_list_res[k] /= nrot
@@ -614,7 +388,8 @@
                 
         print('number of symmetry oprations == ',nrot)
         
-        X = 'BB'
+        X = 'AA'
+        diag = False
         test_i = self.iRvec.index([0,0,0])
         '''
         for j in range(3): 
@@ -647,44 +422,37 @@
                 print('==============================================')
         '''
         for i in range(3):
-<<<<<<< HEAD
             print( np.diag(res_dic[X][:,:,test_i,i].real) )
-            print( np.diag(vars(self)[X+'_R'][:,:,test_i,i].real) )
+            if diag:
+                print( np.diag(self.matrix_list['AA'][:,:,test_i,i].real) )
+            else:
+                print( (self.matrix_list['AA'][:,:,test_i,i].real) )
             print('==============================================')
         test_i = self.iRvec.index([1,0,0])
         for i in range(3):
             print( np.diag(res_dic[X][:,:,test_i,i].real) )
-            print( np.diag(vars(self)[X+'_R'][:,:,test_i,i].real) )
+            if diag:
+                print( np.diag(self.matrix_list['AA'][:,:,test_i,i].real) )
+            else:
+                print( (self.matrix_list['AA'][:,:,test_i,i].real) )
             print('==============================================')
         test_i = self.iRvec.index([0,1,0])
         for i in range(3):
             print( np.diag(res_dic[X][:,:,test_i,i].real) )
-            print( np.diag(vars(self)[X+'_R'][:,:,test_i,i].real) )
+            if diag:
+                print( np.diag(self.matrix_list['AA'][:,:,test_i,i].real) )
+            else:
+                print( (self.matrix_list['AA'][:,:,test_i,i].real) )
             print('==============================================')
         test_i = self.iRvec.index([0,0,1])
         for i in range(3):
             print( np.diag(res_dic[X][:,:,test_i,i].real) )
-            print( np.diag(vars(self)[X+'_R'][:,:,test_i,i].real) )
+            if diag:
+                print( np.diag(self.matrix_list['AA'][:,:,test_i,i].real) )
+            else:
+                print( (self.matrix_list['AA'][:,:,test_i,i].real) )
             print('==============================================')
         
-=======
-            print( np.diag(res_dic['AA'][:,:,test_i,i].real) )
-            print( np.diag(self.matrix_list['AA'][:,:,test_i,i].real) )
-        test_i = self.iRvec.index([1,0,0])
-        for i in range(3):
-            print( np.diag(res_dic['AA'][:,:,test_i,i].real) )
-            print( np.diag(self.matrix_list['AA'][:,:,test_i,i].real) )
-        test_i = self.iRvec.index([0,1,0])
-        for i in range(3):
-            print( np.diag(res_dic['AA'][:,:,test_i,i].real) )
-            print( np.diag(self.matrix_list['AA'][:,:,test_i,i].real) )
-        test_i = self.iRvec.index([0,0,1])
-        for i in range(3):
-            print( np.diag(res_dic['AA'][:,:,test_i,i].real) )
-            print( np.diag(self.matrix_list['AA'][:,:,test_i,i].real) )
-
- 
->>>>>>> 95ff81c6
         if keep_New_R:
                 return res_dic , tmp_R_list
         else:
