--- conflicted
+++ resolved
@@ -156,19 +156,11 @@
         try:
             fr = open(file_Klist,"rb")
             K_list = []
-<<<<<<< HEAD
-            time0 = time()
-            while True:
-                try:
-                    K_list +=pickle.load(fr)
-                except:
-=======
             while True:
                 try:
                     K_list +=pickle.load(fr)
                 except EOFError:
                     print("Finished reading Klist from file {0}".format(file_Klist))
->>>>>>> 992b99ee
                     break
             print ("{0} K-points were read from {1}".format(len(K_list),file_Klist))
             if len(K_list)==0:
@@ -218,22 +210,10 @@
         
         try:
             if file_Klist is not None:
-<<<<<<< HEAD
-                timeplk1 =time()
-                nk = len(K_list)
-                fw =  open(file_Klist,"wb")
-                nkpart = nk//10 
-                for ink in range(nkpart):
-                    pickle.dump(K_list[10*ink:10*(ink+1)],fw)
-                if nk%10 != 0:
-                    pickle.dump(K_list[10*nkpart:],fw)
-        
-=======
                 nk = len(K_list)
                 fw =  open(file_Klist,"wb")
                 for ink in range(0,nk,Klist_part):
                     pickle.dump(K_list[ink:ink+Klist_part],fw)
->>>>>>> 992b99ee
         except Exception as err:
             print ("Warning: {0} \n the K_list was not pickled".format(err))
         time0 =time()     
