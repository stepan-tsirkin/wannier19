--- conflicted
+++ resolved
@@ -146,19 +146,11 @@
         try:
             fr = open(file_Klist,"rb")
             K_list = []
-<<<<<<< HEAD
             while True:
                 try:
                     K_list +=pickle.load(fr)
                 except EOFError:
                     print("Finished reading Klist from file {0}".format(file_Klist))
-=======
-            time0 = time()
-            while True:
-                try:
-                    K_list +=pickle.load(fr)
-                except:
->>>>>>> 8f4f9103
                     break
             print ("{0} K-points were read from {1}".format(len(K_list),file_Klist))
             if len(K_list)==0:
@@ -208,24 +200,13 @@
         
         try:
             if file_Klist is not None:
-<<<<<<< HEAD
                 nk = len(K_list)
                 fw =  open(file_Klist,"wb")
                 for ink in range(0,nk,Klist_part):
                     pickle.dump(K_list[ink:ink+Klist_part],fw)
-=======
-                timeplk1 =time()
-                nk = len(K_list)
-                fw =  open(file_Klist,"wb")
-                nkpart = nk//10 
-                for ink in range(nkpart):
-                    pickle.dump(K_list[10*ink:10*(ink+1)],fw)
-                if nk%10 != 0:
-                    pickle.dump(K_list[10*nkpart:],fw)
-        
->>>>>>> 8f4f9103
         except Exception as err:
             print ("Warning: {0} \n the K_list was not pickled".format(err))
+
         time0 =time()     
         print(kp.get_res for kp in K_list)
         result_all=sum(kp.get_res for kp in K_list)
@@ -245,23 +226,14 @@
         print("time2 = ",time2-time1)
         l1=len(K_list)
         for iK in select_points:
-<<<<<<< HEAD
             K_list+=K_list[iK].divide(adpt_mesh,system.periodic,use_symmetry=use_symmetry)
+
         if use_symmetry:
             print ("checking for equivalent points in all points (of new  {} points)".format(len(K_list)-l1))
             nexcl=exclude_equiv_points(K_list,new_points=len(K_list)-l1)
             print (" excluded {0} points".format(nexcl))
-=======
-            K_list+=K_list[iK].divide(adpt_mesh,system.periodic)
-        time3 = time()
-        print("time3 = ",time3-time2)
-        print ("checking for equivalent points in all points (of new  {} points)".format(len(K_list)-l1))
-        nexcl=exclude_equiv_points(K_list,new_points=len(K_list)-l1)
-        print (" excluded {0} points".format(nexcl))
->>>>>>> 8f4f9103
         print ("sum of weights now :{}".format(sum(Kp.factor for Kp in K_list)))
         
-    
     print ("Totally processed {0} K-points ".format(counter))
     
     return result_all