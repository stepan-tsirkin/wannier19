#                                                            #
# This file is distributed as part of the WannierBerri code  #
# under the terms of the GNU General Public License. See the #
# file `LICENSE' in the root directory of the WannierBerri   #
# distribution, or http://www.gnu.org/copyleft/gpl.txt       #
#                                                            #
# The WannierBerri code is hosted on GitHub:                 #
# https://github.com/stepan-tsirkin/wannier-berri            #
#                     written by                             #
#           Stepan Tsirkin, University of Zurich             #
#                                                            #
#------------------------------------------------------------

import functools
import numpy as np
from collections.abc import Iterable
import lazy_property
from copy import copy
from time import time
import pickle
import glob
import os

from .__Data_K import Data_K
from  .__Kpoint import exclude_equiv_points
from . import __utility as utility
from .__parallel import Parallel


def print_progress(count, total, t0):
    t = time() - t0
    if count ==0 :
        t_remain="unknown"
    else:
        t_remain = "{:22.1f}".format(t / count * (total - count))
    print("{:20d}{:17.1f}{:>22s}".format(count, t, t_remain), flush=True)

def process(paralfunc,K_list,parallel,symgroup=None,remote_parameters={}):
    print (f"symgroup : {symgroup}")
    t0=time()
    selK=[ik for ik,k in enumerate(K_list) if k.res is None]
    numK = len(selK)
    dK_list=[K_list[ik] for ik in selK]
    if len(dK_list)==0:
        print ("nothing to process now")
        return 0

    if parallel.method == 'ray':
        remotes=[paralfunc.remote(dK,**remote_parameters) for dK in dK_list]

    print ("processing {0} K points :".format(len(dK_list)), end=" ")
    if parallel.method == 'serial':
        print("in serial.")
    else:
        print("using  {} processes.".format(parallel.npar_K))

    print("# K-points calculated  Wall time (sec)  Est. remaining (sec)", flush=True)
    res = []
    nstep_print =  parallel.progress_step(numK,parallel.npar_K)
    if parallel.method=='serial':
        for count, Kp in enumerate(dK_list):
            res.append(paralfunc(Kp,**remote_parameters))
            if (count + 1) % nstep_print == 0:
                print_progress(count + 1, numK, t0)
    elif parallel.method == 'ray':
        num_remotes=len(remotes)
        num_remotes_calculated=0
        while True:
            remotes_calculated,_=parallel.ray.wait(remotes,
                                          num_returns=min(num_remotes_calculated+nstep_print,num_remotes), 
                                          timeout=60)  # even, if the required number of remotes had not finished, 
                                                       # the progress will be printed every minute
            num_remotes_calculated = len(remotes_calculated)
            if num_remotes_calculated >=num_remotes:
                break
            print_progress(num_remotes_calculated , numK, t0)
        res=parallel.ray.get(remotes)
    else:
        raise RuntimeError (f"unsupported parallel method : '{parallel.method}'")


    if not (symgroup is None):
        res=[symgroup.symmetrize(r) for r in res]
    for i,ik in enumerate(selK):
        K_list[ik].set_res(res[i])

    t=time()-t0
    if parallel.method == 'serial':
        print("time for processing {0:6d} K-points in serial: ".format(numK), end="")
        nproc_ = 1
    else:
        print("time for processing {0:6d} K-points on {1:3d} processes: ".format(numK, parallel.npar_K), end="")
        nproc_ = parallel.npar_K
    print("{0:10.4f} ; per K-point {1:15.4f} ; proc-sec per K-point {2:15.4f}".format(t, t/numK, t*nproc_/numK), flush=True)
    return len(dK_list)


def evaluate_K(func,system,grid,fftlib='fftw',
            adpt_mesh=2,adpt_num_iter=0,adpt_nk=1,fout_name="result",
             suffix="",
             global_parameters={},
             file_Klist="K_list.pickle",restart=False,Klist_part = 10,
             parallel=None  # serial by default
             ):
    """This function evaluates in parallel or serial an integral over the Brillouin zone 
of a function func, which whould receive only one argument of type Data_K, and return 
a numpy.array of whatever dimensions

the user has to provide 2 grids:  of K-points - NKdiv and FFT grid (k-points) NKFFT

The parallelisation is done by K-points

As a result, the integration will be performed over NKFFT x NKdiv
"""

    try : 
        use_symmetry = global_parameters["use_symmetry"]
    except KeyError as err:
        use_symmetry = True

    if parallel is None:
        parallel = Parallel()

    if file_Klist is not None:
        if not file_Klist.endswith(".pickle"):
            file_Klist+=".pickle"
    cnt_exclude=0

    print ("using NKdiv={}, NKFFT={}, NKtot={}".format( grid.div,grid.FFT,grid.dense))


    if parallel.method=='ray':
        ray=parallel.ray
        remote_parameters = {'_system' : ray.put(system) , '_grid' : ray.put(grid), 'npar_k': parallel.npar_k,'fftlib':fftlib}
        @ray.remote
        def paralfunc(Kpoint,_system,_grid,npar_k,fftlib):
            data=Data_K(_system,Kpoint.Kp_fullBZ,grid=_grid,Kpoint=Kpoint,**global_parameters)
            return func(data)
    else:
        remote_parameters = {'_system' : system , '_grid' : grid, 'npar_k': parallel.npar_k,'fftlib':fftlib}
        def paralfunc(Kpoint,_system,_grid,npar_k,fftlib):
            data=Data_K(_system,Kpoint.Kp_fullBZ,grid=_grid,Kpoint=Kpoint,**global_parameters)
            return func(data)

    if restart:
        try:
            fr = open(file_Klist,"rb")
            K_list = []
            while True:
                try:
                    K_list +=pickle.load(fr)
                except EOFError:
                    print("Finished reading Klist from file {0}".format(file_Klist))
                    break
            print ("{0} K-points were read from {1}".format(len(K_list),file_Klist))
            if len(K_list)==0:
                print ("WARNING : {0} contains zero points starting from scrath".format(file_Klist))
                restart=False
        except Exception as err:
            restart=False
            print ("WARNING: {}".format( err) )
            print ("WARNING : reading from {0} failed, starting from scrath".format(file_Klist))
    else:
        K_list=grid.get_K_list(use_symmetry=use_symmetry)
        print ("Done, sum of weights:{}".format(sum(Kp.factor for Kp in K_list)))
        start_iter=0

    suffix="-"+suffix if len(suffix)>0 else ""

    if restart:
        print ("searching for start_iter")
        try:
            start_iter=int(sorted(glob.glob(fout_name+"*"+suffix+"_iter-*.dat"))[-1].split("-")[-1].split(".")[0])
        except Exception as err:
            print ("WARNING : {0} : failed to read start_iter. Setting to zero".format(err))
            start_iter=0

    if adpt_num_iter<0:
        adpt_num_iter=-adpt_num_iter*np.prod(NKdiv)/np.prod(adpt_mesh)/adpt_nk/3
    adpt_num_iter=int(round(adpt_num_iter))


    if (adpt_mesh is None) or np.max(adpt_mesh)<=1:
        adpt_num_iter=0
    else:
        if not isinstance(adpt_mesh, Iterable):
            adpt_mesh=[adpt_mesh]*3
        adpt_mesh=np.array(adpt_mesh)
    
    counter=0

    for i_iter in range(adpt_num_iter+1):
        print ("iteration {0} - {1} points. New points are:".format(i_iter,len([K for K in  K_list if K.res is None])) ) 
        for i,K in enumerate(K_list):
          if not K.evaluated:
            print (" K-point {0} : {1} ".format(i,K))
        counter+=process(paralfunc,K_list,parallel,
                     symgroup=system.symgroup if  use_symmetry else None,
                     remote_parameters=remote_parameters)
        
        try:
            if file_Klist is not None:
                nk = len(K_list)
                fw =  open(file_Klist,"wb")
                for ink in range(0,nk,Klist_part):
                    pickle.dump(K_list[ink:ink+Klist_part],fw)
        except Exception as err:
            print ("Warning: {0} \n the K_list was not pickled".format(err))
<<<<<<< HEAD
=======

>>>>>>> b48a7a0e
        time0 =time()     
        print(kp.get_res for kp in K_list)
        result_all=sum(kp.get_res for kp in K_list)
        time1 = time()
        print("time1 = ",time1-time0)
        if not (restart and i_iter==0):
            result_all.write(fout_name+"-{}"+suffix+"_iter-{0:04d}.dat".format(i_iter+start_iter))
        
        if i_iter >= adpt_num_iter:
            break
             
        # Now add some more points
        Kmax=np.array([K.max for K in K_list]).T
        select_points=set().union( *( np.argsort( Km )[-adpt_nk:] for Km in Kmax )  )
        
        time2 = time()
        print("time2 = ",time2-time1)
        l1=len(K_list)
        for iK in select_points:
<<<<<<< HEAD
            K_list+=K_list[iK].divide(adpt_mesh,system.periodic)
        time3 = time()
        print("time3 = ",time3-time2)
        print ("checking for equivalent points in all points (of new  {} points)".format(len(K_list)-l1))
        nexcl=exclude_equiv_points(K_list,new_points=len(K_list)-l1)
        print (" excluded {0} points".format(nexcl))
=======
            K_list+=K_list[iK].divide(adpt_mesh,system.periodic,use_symmetry=use_symmetry)

        if use_symmetry:
            print ("checking for equivalent points in all points (of new  {} points)".format(len(K_list)-l1))
            nexcl=exclude_equiv_points(K_list,new_points=len(K_list)-l1)
            print (" excluded {0} points".format(nexcl))
>>>>>>> b48a7a0e
        print ("sum of weights now :{}".format(sum(Kp.factor for Kp in K_list)))
        
    print ("Totally processed {0} K-points ".format(counter))
    
    return result_all<|MERGE_RESOLUTION|>--- conflicted
+++ resolved
@@ -206,10 +206,7 @@
                     pickle.dump(K_list[ink:ink+Klist_part],fw)
         except Exception as err:
             print ("Warning: {0} \n the K_list was not pickled".format(err))
-<<<<<<< HEAD
-=======
-
->>>>>>> b48a7a0e
+
         time0 =time()     
         print(kp.get_res for kp in K_list)
         result_all=sum(kp.get_res for kp in K_list)
@@ -229,21 +226,12 @@
         print("time2 = ",time2-time1)
         l1=len(K_list)
         for iK in select_points:
-<<<<<<< HEAD
-            K_list+=K_list[iK].divide(adpt_mesh,system.periodic)
-        time3 = time()
-        print("time3 = ",time3-time2)
-        print ("checking for equivalent points in all points (of new  {} points)".format(len(K_list)-l1))
-        nexcl=exclude_equiv_points(K_list,new_points=len(K_list)-l1)
-        print (" excluded {0} points".format(nexcl))
-=======
             K_list+=K_list[iK].divide(adpt_mesh,system.periodic,use_symmetry=use_symmetry)
 
         if use_symmetry:
             print ("checking for equivalent points in all points (of new  {} points)".format(len(K_list)-l1))
             nexcl=exclude_equiv_points(K_list,new_points=len(K_list)-l1)
             print (" excluded {0} points".format(nexcl))
->>>>>>> b48a7a0e
         print ("sum of weights now :{}".format(sum(Kp.factor for Kp in K_list)))
         
     print ("Totally processed {0} K-points ".format(counter))
