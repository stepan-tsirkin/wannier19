#                                                            #
# This file is distributed as part of the WannierBerri code  #
# under the terms of the GNU General Public License. See the #
# file `LICENSE' in the root directory of the WannierBerri   #
# distribution, or http://www.gnu.org/copyleft/gpl.txt       #
#                                                            #
# The WannierBerri code is hosted on GitHub:                 #
# https://github.com/stepan-tsirkin/wannier-berri            #
#                     written by                             #
#           Stepan Tsirkin, University of Zurich             #
#                                                            #
#------------------------------------------------------------

import functools
import numpy as np
from collections.abc import Iterable
import lazy_property
from copy import copy
from time import time
import pickle
import glob
import os

from .__Data_K import Data_K
from  .__Kpoint import exclude_equiv_points
from . import __utility as utility
from .__parallel import Parallel

def print_progress(count, total, t0):
    t = time() - t0
    if count ==0 :
        t_remain="unknown"
    else:
        t_remain = "{:22.1f}".format(t / count * (total - count))
    print("{:20d}{:17.1f}{:>22s}".format(count, t, t_remain), flush=True)

def process(paralfunc,K_list,parallel,symgroup=None,remote_parameters={}):
    print (f"symgroup : {symgroup}")
    t0=time()
    selK=[ik for ik,k in enumerate(K_list) if k.res is None]
    numK = len(selK)
    dK_list=[K_list[ik] for ik in selK]
    if len(dK_list)==0:
        print ("nothing to process now")
        return 0

    if parallel.method == 'ray':
        remotes=[paralfunc.remote(dK,**remote_parameters) for dK in dK_list]

    print ("processing {0} K points :".format(len(dK_list)), end=" ")
    if parallel.method == 'serial':
        print("in serial.")
    else:
        print("using  {} processes.".format(parallel.npar_K))

    print("# K-points calculated  Wall time (sec)  Est. remaining (sec)", flush=True)
    res = []
    nstep_print =  parallel.progress_step(numK,parallel.npar_K)
    if parallel.method=='serial':
        for count, Kp in enumerate(dK_list):
            res.append(paralfunc(Kp,**remote_parameters))
            if (count + 1) % nstep_print == 0:
                print_progress(count + 1, numK, t0)
    elif parallel.method == 'ray':
        num_remotes=len(remotes)
        num_remotes_calculated=0
        while True:
            remotes_calculated,_=parallel.ray.wait(remotes,
                                          num_returns=min(num_remotes_calculated+nstep_print,num_remotes), 
                                          timeout=60)  # even, if the required number of remotes had not finished, 
                                                       # the progress will be printed every minute
            num_remotes_calculated = len(remotes_calculated)
            if num_remotes_calculated >=num_remotes:
                break
            print_progress(num_remotes_calculated , numK, t0)
        res=parallel.ray.get(remotes)
    else:
        raise RuntimeError (f"unsupported parallel method : '{parallel.method}'")


    if not (symgroup is None):
        res=[symgroup.symmetrize(r) for r in res]
    for i,ik in enumerate(selK):
        K_list[ik].set_res(res[i])

    t=time()-t0
    if parallel.method == 'serial':
        print("time for processing {0:6d} K-points in serial: ".format(numK), end="")
        nproc_ = 1
    else:
        print("time for processing {0:6d} K-points on {1:3d} processes: ".format(numK, parallel.npar_K), end="")
        nproc_ = parallel.npar_K
    print("{0:10.4f} ; per K-point {1:15.4f} ; proc-sec per K-point {2:15.4f}".format(t, t/numK, t*nproc_/numK), flush=True)
    return len(dK_list)



def evaluate_K(func,system,grid,fftlib='fftw',
            adpt_mesh=2,adpt_num_iter=0,adpt_nk=1,fout_name="result",
             suffix="",
<<<<<<< HEAD
             file_Klist="K_list.pickle",restart=False,start_iter=0,parallel=None,
             global_parameters={}
=======
             file_Klist="K_list.pickle",restart=False,start_iter=0,nosym=False,
             parallel=None,numproc=0,chunksize=None,Klist_part=10
>>>>>>> 8a23b415
             ):
    """This function evaluates in parallel or serial an integral over the Brillouin zone 
of a function func, which whould receive only one argument of type Data_K, and return 
a numpy.array of whatever dimensions

the user has to provide 2 grids:  of K-points - NKdiv and FFT grid (k-points) NKFFT

The parallelisation is done by K-points

As a result, the integration will be performed over NKFFT x NKdiv
"""
    if parallel is None:
        parallel = Parallel(num_cpus=numproc,chunksize=chunksize,method='multiprocessing')

    try : 
        use_symmetry = global_parameters["use_symmetry"]
    except KeyError as err:
        use_symmetry = True

    if file_Klist is not None:
        if not file_Klist.endswith(".pickle"):
            file_Klist+=".pickle"
    cnt_exclude=0

    print ("using NKdiv={}, NKFFT={}, NKtot={}".format( grid.div,grid.FFT,grid.dense))


    if parallel.method=='ray':
        ray=parallel.ray
        remote_parameters = {'_system' : ray.put(system) , '_grid' : ray.put(grid), 'npar_k': parallel.npar_k,'fftlib':fftlib}
        @ray.remote
        def paralfunc(Kpoint,_system,_grid,npar_k,fftlib):
            data=Data_K(_system,Kpoint.Kp_fullBZ,grid=_grid,Kpoint=Kpoint,**global_parameters)
            return func(data)
    else:
        remote_parameters = {'_system' : system , '_grid' : grid, 'npar_k': parallel.npar_k,'fftlib':fftlib}
        def paralfunc(Kpoint,_system,_grid,npar_k,fftlib):
            data=Data_K(_system,Kpoint.Kp_fullBZ,grid=_grid,Kpoint=Kpoint,**global_parameters)
            return func(data)

    if restart:
        try:
            fr = open(file_Klist,"rb")
            K_list = []
            while True:
                try:
                    K_list +=pickle.load(fr)
                except EOFError:
                    print("Finished reading Klist from file {0}".format(file_Klist))
                    break
            print ("{0} K-points were read from {1}".format(len(K_list),file_Klist))
            if len(K_list)==0:
                print ("WARNING : {0} contains zero points starting from scrath".format(file_Klist))
                restart=False
        except Exception as err:
            restart=False
            print ("WARNING: {}".format( err) )
            print ("WARNING : reading from {0} failed, starting from scrath".format(file_Klist))
    else:
        K_list=grid.get_K_list(use_symmetry=use_symmetry)
        print ("Done, sum of weights:{}".format(sum(Kp.factor for Kp in K_list)))
        start_iter=0

    suffix="-"+suffix if len(suffix)>0 else ""

    if restart:
        print ("searching for start_iter")
        try:
            start_iter=int(sorted(glob.glob(fout_name+"*"+suffix+"_iter-*.dat"))[-1].split("-")[-1].split(".")[0])
        except Exception as err:
            print ("WARNING : {0} : failed to read start_iter. Setting to zero".format(err))
            start_iter=0

    if adpt_num_iter<0:
        adpt_num_iter=-adpt_num_iter*np.prod(NKdiv)/np.prod(adpt_mesh)/adpt_nk/3
    adpt_num_iter=int(round(adpt_num_iter))


    if (adpt_mesh is None) or np.max(adpt_mesh)<=1:
        adpt_num_iter=0
    else:
        if not isinstance(adpt_mesh, Iterable):
            adpt_mesh=[adpt_mesh]*3
        adpt_mesh=np.array(adpt_mesh)
    
    counter=0

    for i_iter in range(adpt_num_iter+1):
        print ("iteration {0} - {1} points. New points are:".format(i_iter,len([K for K in  K_list if K.res is None])) ) 
        for i,K in enumerate(K_list):
          if not K.evaluated:
            print (" K-point {0} : {1} ".format(i,K))
        counter+=process(paralfunc,K_list,parallel,
                     symgroup=system.symgroup if  use_symmetry else None,
                     remote_parameters=remote_parameters)
        
        try:
            if file_Klist is not None:
                nk = len(K_list)
                fw =  open(file_Klist,"wb")
                for ink in range(0,nk,Klist_part):
                    pickle.dump(K_list[ink:ink+Klist_part],fw)
        except Exception as err:
            print ("Warning: {0} \n the K_list was not pickled".format(err))
            
        result_all=sum(kp.get_res for kp in K_list)
        
        if not (restart and i_iter==0):
            result_all.write(fout_name+"-{}"+suffix+"_iter-{0:04d}.dat".format(i_iter+start_iter))
        
        if i_iter >= adpt_num_iter:
            break
             
        # Now add some more points
        Kmax=np.array([K.max for K in K_list]).T
        select_points=set().union( *( np.argsort( Km )[-adpt_nk:] for Km in Kmax )  )
        
        l1=len(K_list)
        for iK in select_points:
            K_list+=K_list[iK].divide(adpt_mesh,system.periodic,use_symmetry=use_symmetry)
        if use_symmetry:
            print ("checking for equivalent points in all points (of new  {} points)".format(len(K_list)-l1))
            nexcl=exclude_equiv_points(K_list,new_points=len(K_list)-l1)
            print (" excluded {0} points".format(nexcl))
        print ("sum of weights now :{}".format(sum(Kp.factor for Kp in K_list)))
        
    
    print ("Totally processed {0} K-points ".format(counter))
    
    return result_all<|MERGE_RESOLUTION|>--- conflicted
+++ resolved
@@ -98,13 +98,9 @@
 def evaluate_K(func,system,grid,fftlib='fftw',
             adpt_mesh=2,adpt_num_iter=0,adpt_nk=1,fout_name="result",
              suffix="",
-<<<<<<< HEAD
-             file_Klist="K_list.pickle",restart=False,start_iter=0,parallel=None,
-             global_parameters={}
-=======
-             file_Klist="K_list.pickle",restart=False,start_iter=0,nosym=False,
-             parallel=None,numproc=0,chunksize=None,Klist_part=10
->>>>>>> 8a23b415
+             global_parameters={},
+             file_Klist="K_list.pickle",restart=False,Klist_part = 10,
+             parallel=None  # serial by default
              ):
     """This function evaluates in parallel or serial an integral over the Brillouin zone 
 of a function func, which whould receive only one argument of type Data_K, and return 
@@ -116,13 +112,14 @@
 
 As a result, the integration will be performed over NKFFT x NKdiv
 """
-    if parallel is None:
-        parallel = Parallel(num_cpus=numproc,chunksize=chunksize,method='multiprocessing')
 
     try : 
         use_symmetry = global_parameters["use_symmetry"]
     except KeyError as err:
         use_symmetry = True
+
+    if parallel is None:
+        parallel = Parallel()
 
     if file_Klist is not None:
         if not file_Klist.endswith(".pickle"):
