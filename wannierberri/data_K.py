#                                                            #
# This file is distributed as part of the WannierBerri code  #
# under the terms of the GNU General Public License. See the #
# file `LICENSE' in the root directory of the WannierBerri   #
# distribution, or http://www.gnu.org/copyleft/gpl.txt       #
#                                                            #
# The WannierBerri code is hosted on GitHub:                 #
# https://github.com/stepan-tsirkin/wannier-berri            #
#                     written by                             #
#           Stepan Tsirkin, University of Zurich             #
#                                                            #
#------------------------------------------------------------

# TODO : maybe to make some lazy_property's not so lazy to save some memory
import numpy as np
import lazy_property
from .__parallel import pool
from .__system import System
from .__utility import print_my_name_start, print_my_name_end, FFT_R_to_k, alpha_A, beta_A
from .__tetrahedron import TetraWeights, get_bands_in_range, get_bands_below_range
from .formula import Matrix_ln, Matrix_GenDer_ln


def _rotate_matrix(X):
    return X[1].T.conj().dot(X[0]).dot(X[1])


def parity_I(name, der=0):
    """returns True if quantity is odd under inversion,(after a real trace is taken, if appropriate)
     False otherwise
    raises for unknown quantities"""
<<<<<<< HEAD
    if name in ['Ham','CC','FF','OO','SS']:  # even before derivative
        p=0
    elif name in ['T_wcc']:     # odd before derivative
        p=1
    elif name in ['D','AA','BB','CCab','FFab']:
=======
    if name in ['Ham', 'CC', 'FF', 'OO', 'SS']:  # even before derivative
        p = 0
    elif name in ['T_wcc']:  # odd before derivative
        p = 1
    elif name in ['D', 'AA', 'BB', 'CCab']:
>>>>>>> 34ff8845
        return None
    else:
        raise ValueError(f"parity under inversion unknown for {name}")
    return bool((p + der) % 2)


def parity_TR(name, der=0):
    """returns True if quantity is odd under TR, ,(after a real trace is taken, if appropriate)
    False otherwise
    raises ValueError for unknown quantities"""
    if name in ['Ham', 'T_wcc']:  # even before derivative
        p = 0
    elif name in ['CC', 'FF', 'OO', 'SS']:  # odd before derivative
        p = 1
    elif name in ['D', 'AA', 'BB', 'CCab']:
        return None
    else:
        raise ValueError(f"parity under TR unknown for {name}")
    return bool((p + der) % 2)


class _Dcov(Matrix_ln):

    def __init__(self, data_K):
        super().__init__(data_K.D_H)

    def nn(self, ik, inn, out):
        raise ValueError("Dln should not be called within inner states")


class Data_K(System):
<<<<<<< HEAD
    default_parameters =  {
                    # Those are not used at the moment, but will be restored (TODO):
                    # 'frozen_max': -np.Inf,
                    # 'delta_fz':0.1,
                    'Emin': -np.Inf ,
                    'Emax': np.Inf ,
                    'use_wcc_phase':False,
                    'fftlib' : 'fftw',
                    'npar_k' : 1 ,
                    'random_gauge':False,
                    'degen_thresh_random_gauge':1e-4 ,
                    '_FF_antisym'   : False,
                    '_CC_antisym'   : False,
                    '_CCab_antisym' : False,
                    '_FFab_antisym' : False,
                       }
=======
    default_parameters = {
        # Those are not used at the moment, but will be restored (TODO):
        # 'frozen_max': -np.Inf,
        # 'delta_fz':0.1,
        'Emin': -np.Inf,
        'Emax': np.Inf,
        'use_wcc_phase': False,
        'fftlib': 'fftw',
        'npar_k': 1,
        'random_gauge': False,
        'degen_thresh_random_gauge': 1e-4,
        '_FF_antisym': False,
        '_CCab_antisym': False
    }
>>>>>>> 34ff8845

    __doc__ = """
    class to store many data calculated on a specific FFT grid.
    The stored data can be used to evaluate many quantities.
    Is destroyed after  everything is evaluated for the FFT grid

    Parameters
    -----------
    random_gauge : bool
        applies random unitary rotations to degenerate states. Needed only for testing, to make sure that gauge covariance is preserved. Default: ``{random_gauge}``
    degen_thresh_random_gauge : float
        threshold to consider bands as degenerate for random_gauge Default: ``{degen_thresh_random_gauge}``
    fftlib :  str
        library used to perform fft : 'fftw' (defgault) or 'numpy' or 'slow'
    """.format(**default_parameters)

    #Those are not used at the moment , but will be restored (TODO):
    #    frozen_max : float
    #        position of the upper edge of the frozen window. Used in the evaluation of orbital moment. But not necessary.
    #        If not specified, attempts to read this value from system. Othewise set to  ``{frozen_max}``
    #    delta_fz:float
    #        size of smearing for B matrix with frozen window, from frozen_max-delta_fz to frozen_max. Default: ``{delta_fz}``

    def __init__(self, system, dK, grid, Kpoint=None, **parameters):
        self.system = system
        self.set_parameters(**parameters)

        self.grid = grid
        self.NKFFT = grid.FFT
        self.select_K = np.ones(self.nk, dtype=bool)
        self.findif = grid.findif
        self.real_lattice = system.real_lattice
        self.num_wann = self.system.num_wann
        self.Kpoint = Kpoint
        self.nkptot = self.NKFFT[0] * self.NKFFT[1] * self.NKFFT[2]
        self.cRvec_wcc = self.system.cRvec_p_wcc

        self.fft_R_to_k = FFT_R_to_k(
            self.system.iRvec,
            self.NKFFT,
            self.num_wann,
            numthreads=self.npar_k if self.npar_k > 0 else 1,
            lib=self.fftlib)
        self.poolmap = pool(self.npar_k)[0]

        self.expdK = np.exp(2j * np.pi * self.system.iRvec.dot(dK))
        self.dK = dK
        self._bar_quantities = {}
        self._covariant_quantities = {}

    def set_parameters(self, **parameters):
        for param in self.default_parameters:
            if param in parameters:
                vars(self)[param] = parameters[param]
            else:
                vars(self)[param] = self.default_parameters[param]
        for param in parameters:
            if param not in self.default_parameters:
                print(f"WARNING: parameter {param} was passed to data_K, which is not recognised")

###########################################
#   Now the **_R objects are evaluated only on demand
# - as Lazy_property (if used more than once)
#   as property   - iif used only once
#   let's write them explicitly, for better code readability
###########################

    @lazy_property.LazyProperty
    def Ham_R(self):
        return self.system.Ham_R * self.expdK[None, None, :]

    @lazy_property.LazyProperty
    def AA_R(self):
        return self.system.AA_R * self.expdK[None, None, :, None]

    #  this is a bit ovberhead, but to maintain uniformity of the code let's use this
    @lazy_property.LazyProperty
    def T_wcc_R(self):
        nw = self.num_wann
        res = np.zeros((nw, nw, self.system.nRvec, 3), dtype=complex)
        res[np.arange(nw), np.arange(nw), self.system.iR0, :] = self.system.wannier_centers_cart_wcc_phase
        return res

    @lazy_property.LazyProperty
    def OO_R(self):
        # We do not multiply by expdK, because it is already accounted in AA_R
        return 1j * (
            self.cRvec_wcc[:, :, :, alpha_A] * self.AA_R[:, :, :, beta_A]
            - self.cRvec_wcc[:, :, :, beta_A] * self.AA_R[:, :, :, alpha_A])

    @lazy_property.LazyProperty
    def BB_R(self):
        return self.system.BB_R * self.expdK[None, None, :, None]

    @lazy_property.LazyProperty
    def CC_R(self):
        return self.system.CC_R * self.expdK[None, None, :, None]

    @lazy_property.LazyProperty
    def CCab_R(self):
        if self._CCab_antisym:
            CCab = np.zeros((self.num_wann, self.num_wann, self.system.nRvec, 3, 3), dtype=complex)
            CCab[:, :, :, alpha_A, beta_A] = -0.5j * self.CC_R
            CCab[:, :, :, beta_A, alpha_A] = 0.5j * self.CC_R
            return CCab
        else:
            return self.system.CCab_R * self.expdK[None, None, :, None, None]

    @lazy_property.LazyProperty
    def FF_R(self):
        if self._FF_antisym:
<<<<<<< HEAD
            return self.cRvec_wcc[:,:,:,:,None]* self.AA_R[:,:,:,None,:]
        else :
            return self.system.FF_R*self.expdK[None,None,:,None]
    
    @lazy_property.LazyProperty
    def FFab_R(self):
        if self._FFab_antisym:
            FFab = np.zeros( (self.num_wann,self.num_wann,self.system.nRvec,3,3),dtype = complex )
            FFab[:,:,:,alpha_A,beta_A] =  -0.5j*self.FF_R
            FFab[:,:,:,beta_A,alpha_A] =   0.5j*self.FF_R
            return CCab
        else :
            return self.system.FFab_R*self.expdK[None,None,:,None,None]
=======
            return self.cRvec_wcc[:, :, :, :, None] * self.AA_R[:, :, :, None, :]
        else:
            return self.system.FF_R * self.expdK[None, None, :, None, None]
>>>>>>> 34ff8845

    @lazy_property.LazyProperty
    def SS_R(self):
        return self.system.SS_R * self.expdK[None, None, :, None]

    @property
    def SH_R(self):
        return self.system.SH_R * self.expdK[None, None, :, None]

    @property
    def SR_R(self):
        return self.system.SR_R * self.expdK[None, None, :, None, None]

    @property
    def SA_R(self):
        return self.system.SA_R * self.expdK[None, None, :, None, None]

    @property
    def SHA_R(self):
        return self.system.SHA_R * self.expdK[None, None, :, None, None]

    @property
    def SHR_R(self):
        return self.system.SHR_R * self.expdK[None, None, :, None, None]

###############################################################

###########
#  TOOLS  #
###########

    def _rotate(self, mat):
        print_my_name_start()
        assert mat.ndim > 2
        if mat.ndim == 3:
            return np.array(self.poolmap(_rotate_matrix, zip(mat, self.UU_K)))
        else:
            for i in range(mat.shape[-1]):
                mat[..., i] = self._rotate(mat[..., i])
            return mat

    def _R_to_k_H(self, XX_R, der=0, hermitean=True):
        """ converts from real-space matrix elements in Wannier gauge to
            k-space quantities in k-space.
            der [=0] - defines the order of comma-derivative
            hermitean [=True] - consider the matrix hermitean
            WARNING: the input matrix is destroyed, use np.copy to preserve it"""

        for i in range(der):
            shape_cR = np.shape(self.cRvec_wcc)
            XX_R = 1j * XX_R.reshape((XX_R.shape) + (1, )) * self.cRvec_wcc.reshape(
                (shape_cR[0], shape_cR[1], self.system.nRvec) + (1, ) * len(XX_R.shape[3:]) + (3, ))
        return self._rotate((self.fft_R_to_k(XX_R, hermitean=hermitean))[self.select_K])

#####################
#  Basic variables  #
#####################

    @lazy_property.LazyProperty
    def nbands(self):
        return self.Ham_R.shape[0]

    @lazy_property.LazyProperty
    def kpoints_all(self):
        return (self.grid.points_FFT + self.dK[None]) % 1

    @lazy_property.LazyProperty
    def nk(self):
        return np.prod(self.NKFFT)

    @lazy_property.LazyProperty
    def tetraWeights(self):
        return TetraWeights(self.E_K, self.E_K_corners)

    def get_bands_in_range_groups_ik(self, ik, emin, emax, degen_thresh=-1, degen_Kramers=False, sea=False):
        bands_in_range = get_bands_in_range(
            emin, emax, self.E_K[ik], degen_thresh=degen_thresh, degen_Kramers=degen_Kramers)
        weights = {(ib1, ib2): self.E_K[ik, ib1:ib2].mean() for ib1, ib2 in bands_in_range}
        if sea:
            bandmax = get_bands_below_range(emin, self.E_K[ik])
            if len(bands_in_range) > 0:
                bandmax = min(bandmax, bands_in_range[0][0])
            if bandmax > 0:
                weights[(0, bandmax)] = -np.Inf
        return weights

    def get_bands_in_range_groups(self, emin, emax, degen_thresh=-1, degen_Kramers=False, sea=False):
        res = []
        for ik in range(self.nk):
            res.append(self.get_bands_in_range_groups_ik(ik, emin, emax, degen_thresh, degen_Kramers, sea))
        return res

###################################################
#  Basic variables and their standard derivatives #
###################################################

    @lazy_property.LazyProperty
    def E_K(self):
        print_my_name_start()
        EUU = self.poolmap(np.linalg.eigh, self.HH_K)
        E_K = np.array([euu[0] for euu in EUU])
        select = (E_K > self.Emin) * (E_K < self.Emax)
        self.select_K = np.all(select, axis=1)
        self.select_B = np.all(select, axis=0)
        self.nk_selected = self.select_K.sum()
        self.nb_selected = self.select_B.sum()
        self._UU = np.array([euu[1] for euu in EUU])[self.select_K, :][:, self.select_B]
        print_my_name_end()
        return E_K[self.select_K, :][:, self.select_B]

    # evaluate the energies in the corners of the parallelepiped, in order to use tetrahedron method
    @lazy_property.LazyProperty
    def E_K_corners(self):
        dK2 = self.Kpoint.dK_fullBZ / 2
        expdK = np.exp(
            2j * np.pi * self.system.iRvec
            * dK2[None, :])  # we omit the wcc phases here, because they do not affect hte energies
        expdK = np.array([1. / expdK, expdK])
        Ecorners = np.zeros((self.nk_selected, 2, 2, 2, self.nb_selected), dtype=float)
        for ix in 0, 1:
            for iy in 0, 1:
                for iz in 0, 1:
                    _expdK = expdK[ix, :, 0] * expdK[iy, :, 1] * expdK[iz, :, 2]
                    _Ham_R = self.Ham_R[:, :, :] * _expdK[None, None, :]
                    _HH_K = self.fft_R_to_k(_Ham_R, hermitean=True)
                    E = np.array(self.poolmap(np.linalg.eigvalsh, _HH_K))
                    Ecorners[:, ix, iy, iz, :] = E[self.select_K, :][:, self.select_B]
        print_my_name_end()
        return Ecorners

    @property
    def HH_K(self):
        return self.fft_R_to_k(self.Ham_R, hermitean=True)

    @lazy_property.LazyProperty
    def delE_K(self):
        print_my_name_start()
        delE_K = np.einsum("klla->kla", self.Xbar('Ham', 1))
        check = np.abs(delE_K).imag.max()
        if check > 1e-10: raise RuntimeError(f"The band derivatives have considerable imaginary part: {check}")
        return delE_K.real

    def Xbar(self, name, der=0):
        key = (name, der)
        if key not in self._bar_quantities:
            self._bar_quantities[key] = self._R_to_k_H(
                getattr(self, name + '_R').copy(), der=der, hermitean=(name in ['AA', 'SS', 'OO']))
        return self._bar_quantities[key]

    def covariant(self, name, commader=0, gender=0, save=True):
        assert commader * gender == 0, "cannot mix comm and generalized derivatives"
        key = (name, commader, gender)
        if key not in self._covariant_quantities:
            if gender == 0:
                res = Matrix_ln(
                    self.Xbar(name, commader), Iodd=parity_I(name, commader), TRodd=parity_TR(name, commader))
            elif gender == 1:
                if name == 'Ham':
                    res = self.V_covariant
                else:
                    res = Matrix_GenDer_ln(
                        self.covariant(name),
                        self.covariant(name, commader=1),
                        self.Dcov,
                        Iodd=parity_I(name, gender),
                        TRodd=parity_TR(name, gender))
            else:
                raise NotImplementedError()
            if not save:
                return res
            else:
                self._covariant_quantities[key] = res
        return self._covariant_quantities[key]

    @property
    def V_covariant(self):

        class V(Matrix_ln):

            def __init__(self, matrix):
                super().__init__(matrix, TRodd=True, Iodd=True)

            def ln(self, ik, inn, out):
                return np.zeros((len(out), len(inn), 3), dtype=complex)

        return V(self.Xbar('Ham', der=1))

    @lazy_property.LazyProperty
    def Dcov(self):
        return _Dcov(self)

    @lazy_property.LazyProperty
    def dEig_inv(self):
        dEig_threshold = 1.e-7
        dEig = self.E_K[:, :, None] - self.E_K[:, None, :]
        select = abs(dEig) < dEig_threshold
        dEig[select] = dEig_threshold
        dEig = 1. / dEig
        dEig[select] = 0.
        return dEig


#    defining sets of degenerate states - needed only for testing with random_gauge

    @lazy_property.LazyProperty
    def degen(self):
        A = [np.where(E[1:] - E[:-1] > self.degen_thresh_random_gauge)[0] + 1 for E in self.E_K]
        A = [[
            0,
        ] + list(a) + [len(E)] for a, E in zip(A, self.E_K)]
        return [[(ib1, ib2) for ib1, ib2 in zip(a, a[1:]) if ib2 - ib1 > 1] for a in A]

    @lazy_property.LazyProperty
    def UU_K(self):
        print_my_name_start()
        self.E_K
        # the following is needed only for testing :
        if self.random_gauge:
            from scipy.stats import unitary_group
            cnt = 0
            s = 0
            for ik, deg in enumerate(self.true):
                for ib1, ib2 in deg:
                    self._UU[ik, :, ib1:ib2] = self._UU[ik, :, ib1:ib2].dot(unitary_group.rvs(ib2 - ib1))
                    cnt += 1
                    s += ib2 - ib1
        print_my_name_end()
        return self._UU

    @lazy_property.LazyProperty
    def D_H(self):
        return -self.Xbar('Ham', 1) * self.dEig_inv[:, :, :, None]

    @lazy_property.LazyProperty
    def A_H(self):
        '''Generalized Berry connection matrix, A^(H) as defined in eqn. (25) of 10.1103/PhysRevB.74.195118.'''
        return self.Xbar('AA') + 1j * self.D_H<|MERGE_RESOLUTION|>--- conflicted
+++ resolved
@@ -29,19 +29,11 @@
     """returns True if quantity is odd under inversion,(after a real trace is taken, if appropriate)
      False otherwise
     raises for unknown quantities"""
-<<<<<<< HEAD
-    if name in ['Ham','CC','FF','OO','SS']:  # even before derivative
-        p=0
-    elif name in ['T_wcc']:     # odd before derivative
-        p=1
-    elif name in ['D','AA','BB','CCab','FFab']:
-=======
     if name in ['Ham', 'CC', 'FF', 'OO', 'SS']:  # even before derivative
         p = 0
     elif name in ['T_wcc']:  # odd before derivative
         p = 1
     elif name in ['D', 'AA', 'BB', 'CCab']:
->>>>>>> 34ff8845
         return None
     else:
         raise ValueError(f"parity under inversion unknown for {name}")
@@ -73,24 +65,6 @@
 
 
 class Data_K(System):
-<<<<<<< HEAD
-    default_parameters =  {
-                    # Those are not used at the moment, but will be restored (TODO):
-                    # 'frozen_max': -np.Inf,
-                    # 'delta_fz':0.1,
-                    'Emin': -np.Inf ,
-                    'Emax': np.Inf ,
-                    'use_wcc_phase':False,
-                    'fftlib' : 'fftw',
-                    'npar_k' : 1 ,
-                    'random_gauge':False,
-                    'degen_thresh_random_gauge':1e-4 ,
-                    '_FF_antisym'   : False,
-                    '_CC_antisym'   : False,
-                    '_CCab_antisym' : False,
-                    '_FFab_antisym' : False,
-                       }
-=======
     default_parameters = {
         # Those are not used at the moment, but will be restored (TODO):
         # 'frozen_max': -np.Inf,
@@ -104,8 +78,6 @@
         'degen_thresh_random_gauge': 1e-4,
         '_FF_antisym': False,
         '_CCab_antisym': False
-    }
->>>>>>> 34ff8845
 
     __doc__ = """
     class to store many data calculated on a specific FFT grid.
@@ -217,25 +189,9 @@
     @lazy_property.LazyProperty
     def FF_R(self):
         if self._FF_antisym:
-<<<<<<< HEAD
-            return self.cRvec_wcc[:,:,:,:,None]* self.AA_R[:,:,:,None,:]
-        else :
-            return self.system.FF_R*self.expdK[None,None,:,None]
-    
-    @lazy_property.LazyProperty
-    def FFab_R(self):
-        if self._FFab_antisym:
-            FFab = np.zeros( (self.num_wann,self.num_wann,self.system.nRvec,3,3),dtype = complex )
-            FFab[:,:,:,alpha_A,beta_A] =  -0.5j*self.FF_R
-            FFab[:,:,:,beta_A,alpha_A] =   0.5j*self.FF_R
-            return CCab
-        else :
-            return self.system.FFab_R*self.expdK[None,None,:,None,None]
-=======
             return self.cRvec_wcc[:, :, :, :, None] * self.AA_R[:, :, :, None, :]
         else:
             return self.system.FF_R * self.expdK[None, None, :, None, None]
->>>>>>> 34ff8845
 
     @lazy_property.LazyProperty
     def SS_R(self):
