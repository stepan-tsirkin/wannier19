--- conflicted
+++ resolved
@@ -86,17 +86,13 @@
                     self.K_list=np.vstack( (self.K_list,start[None,:]+np.linspace(0,1.,_nk-1, endpoint=False)[:,None]*(end-start)[None,:] ) )
                 elif end is None:
                     self.breaks.append(self.K_list.shape[0]-1)
-<<<<<<< HEAD
+            self.K_list = np.vstack( (self.K_list, k_nodes[-1]) )
+            self.labels[self.K_list.shape[0]-1] = labels[-1]
         self.breaks=np.array(self.breaks,dtype=int)
 
     def __str__(self):
         return "Path() with {} points and labels {}".format( len(self.K_list) , self.labels)
 
-=======
-            self.K_list = np.vstack( (self.K_list, k_nodes[-1]) )
-            self.labels[self.K_list.shape[0]-1] = labels[-1]
-        self.breaks=np.array(self.breaks)
->>>>>>> 67446f66
 
     @property 
     def recip_lattice(self):
