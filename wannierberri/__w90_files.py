--- conflicted
+++ resolved
@@ -104,13 +104,8 @@
     def get_AA_q(self, mmn, eig=None, transl_inv=False):  # if eig is present - it is BB_q
         if transl_inv and (eig is not None):
             raise RuntimeError("transl_inv cannot be used to obtain BB")
-<<<<<<< HEAD
-        mmn.set_bk_chk(self)
-        AA_q=np.zeros( (self.num_kpts,self.num_wann,self.num_wann,3) ,dtype=complex)
-=======
-        mmn.set_bk(self)
+        mmn.set_bk_chk(self)
         AA_q = np.zeros((self.num_kpts, self.num_wann, self.num_wann, 3), dtype=complex)
->>>>>>> 34ff8845
         for ik in range(self.num_kpts):
             for ib in range(mmn.NNB):
                 iknb = mmn.neighbours[ik, ib]
@@ -127,17 +122,10 @@
             AA_q = 0.5 * (AA_q + AA_q.transpose((0, 2, 1, 3)).conj())
         return AA_q
 
-<<<<<<< HEAD
-    def get_CC_q(self,uhu,mmn):  # if eig is present - it is BB_q 
-        mmn.set_bk_chk(self)
-        assert uhu.NNB==mmn.NNB
-        CC_q=np.zeros( (self.num_kpts,self.num_wann,self.num_wann,3) ,dtype=complex)
-=======
     def get_CC_q(self, uhu, mmn):  # if eig is present - it is BB_q
-        mmn.set_bk(self)
+        mmn.set_bk_chk(self)
         assert uhu.NNB == mmn.NNB
         CC_q = np.zeros((self.num_kpts, self.num_wann, self.num_wann, 3), dtype=complex)
->>>>>>> 34ff8845
         for ik in range(self.num_kpts):
             for ib1 in range(mmn.NNB):
                 iknb1 = mmn.neighbours[ik, ib1]
@@ -150,18 +138,10 @@
                             - mmn.bk_cart[ik, ib1, beta_A] * mmn.bk_cart[ik, ib2, alpha_A]))[None, None, :]
         CC_q = 0.5 * (CC_q + CC_q.transpose((0, 2, 1, 3)).conj())
         return CC_q
-
-<<<<<<< HEAD
-    def get_SA_q(self,siu,mmn):
-        mmn.set_bk_chk(self)
-        SA_q=np.zeros( (self.num_kpts,self.num_wann,self.num_wann,3,3) ,dtype=complex)
-        assert siu.NNB==mmn.NNB
-=======
     def get_SA_q(self, siu, mmn):
-        mmn.set_bk(self)
+        mmn.set_bk_chk(self)
         SA_q = np.zeros((self.num_kpts, self.num_wann, self.num_wann, 3, 3), dtype=complex)
         assert siu.NNB == mmn.NNB
->>>>>>> 34ff8845
         for ik in range(self.num_kpts):
             for ib in range(mmn.NNB):
                 iknb = mmn.neighbours[ik, ib]
@@ -170,17 +150,10 @@
                 SA_q[ik] += SA_q_ik
         return SA_q
 
-<<<<<<< HEAD
-    def get_SHA_q(self,shu,mmn):
-        mmn.set_bk_chk(self)
-        SHA_q=np.zeros( (self.num_kpts,self.num_wann,self.num_wann,3,3) ,dtype=complex)
-        assert shu.NNB==mmn.NNB
-=======
     def get_SHA_q(self, shu, mmn):
-        mmn.set_bk(self)
+        mmn.set_bk_chk(self)
         SHA_q = np.zeros((self.num_kpts, self.num_wann, self.num_wann, 3, 3), dtype=complex)
         assert shu.NNB == mmn.NNB
->>>>>>> 34ff8845
         for ik in range(self.num_kpts):
             for ib in range(mmn.NNB):
                 iknb = mmn.neighbours[ik, ib]
@@ -189,17 +162,10 @@
                 SHA_q[ik] += SHA_q_ik
         return SHA_q
 
-<<<<<<< HEAD
-    def get_SR_q(self,spn,mmn):
-        mmn.set_bk_chk(self)
-        SR_q=np.zeros( (self.num_kpts,self.num_wann,self.num_wann,3,3) ,dtype=complex)
-        assert (spn.NK,spn.NB)==(self.num_kpts,self.num_bands)
-=======
     def get_SR_q(self, spn, mmn):
-        mmn.set_bk(self)
+        mmn.set_bk_chk(self)
         SR_q = np.zeros((self.num_kpts, self.num_wann, self.num_wann, 3, 3), dtype=complex)
         assert (spn.NK, spn.NB) == (self.num_kpts, self.num_bands)
->>>>>>> 34ff8845
         for ik in range(self.num_kpts):
             for ib in range(mmn.NNB):
                 iknb = mmn.neighbours[ik, ib]
@@ -217,17 +183,10 @@
                 SH_q[ik, :, :, i] = self.wannier_gauge(spn.data[ik, :, :, i] * eig.data[ik, None, :], ik, ik)
         return SH_q
 
-<<<<<<< HEAD
-    def get_SHR_q(self,spn,mmn,eig):
-        mmn.set_bk_chk(self)
-        SHR_q=np.zeros( (self.num_kpts,self.num_wann,self.num_wann,3,3) ,dtype=complex)
-        assert (spn.NK,spn.NB)==(self.num_kpts,self.num_bands)
-=======
     def get_SHR_q(self, spn, mmn, eig):
-        mmn.set_bk(self)
+        mmn.set_bk_chk(self)
         SHR_q = np.zeros((self.num_kpts, self.num_wann, self.num_wann, 3, 3), dtype=complex)
         assert (spn.NK, spn.NB) == (self.num_kpts, self.num_bands)
->>>>>>> 34ff8845
         for ik in range(self.num_kpts):
             for ib in range(mmn.NNB):
                 iknb = mmn.neighbours[ik, ib]
@@ -302,18 +261,6 @@
             pool.close()
             pool.join()
         f_mmn_in.close()
-<<<<<<< HEAD
-        t1=time()
-        data=[d[:,0]+1j*d[:,1] for d in data]
-        self.data=np.array(data).reshape(self.NK,self.NNB,self.NB,self.NB).transpose((0,1,3,2))
-        headstring=np.array([s.split() for s in headstring  ] ,dtype=int).reshape(self.NK,self.NNB,5)
-        assert np.all( headstring[:,:,0]-1==np.arange(self.NK)[:,None])
-        self.neighbours=headstring[:,:,1]-1
-        self.G=headstring[:,:,2:]
-        t2=time()
-        print ("Time for MMN.__init__() : {} , read : {} , headstring {}".format(t2-t0,t1-t0,t2-t1))
-
-=======
         t1 = time()
         data = [d[:, 0] + 1j * d[:, 1] for d in data]
         self.data = np.array(data).reshape(self.NK, self.NNB, self.NB, self.NB).transpose((0, 1, 3, 2))
@@ -367,43 +314,11 @@
             bk_cart_dict = {tuple(bk): bkcart for bk, bkcart in zip(bk_latt_unique, bk_cart_unique)}
             self.bk_cart = np.array([[bk_cart_dict[tuple(bkl)] for bkl in bklk] for bklk in bk_latt])
             self.wk = np.array([[weight_dict[tuple(bkl)] for bkl in bklk] for bklk in bk_latt])
->>>>>>> 34ff8845
 
     def set_bk_chk(self,chk):
         self.set_bk(chk.kpt_latt,chk.mp_grid,chk.recip_lattice)
 
 
-    def set_bk(self,kpt_latt,mp_grid,recip_lattice):
-      try :
-        self.bk
-        self.wk
-        return
-      except:
-        bk_latt=np.array(np.round( [(kpt_latt[nbrs]-kpt_latt+G)*mp_grid[None,:] for nbrs,G in zip(self.neighbours.T,self.G.transpose(1,0,2))] ).transpose(1,0,2),dtype=int)
-        bk_latt_unique=np.array([b for b in set(tuple(bk) for bk in bk_latt.reshape(-1,3))],dtype=int)
-        assert len(bk_latt_unique)==self.NNB
-        bk_cart_unique=bk_latt_unique.dot(recip_lattice/mp_grid[:,None])
-        bk_cart_unique_length=np.linalg.norm(bk_cart_unique,axis=1)
-        srt=np.argsort(bk_cart_unique_length)
-        bk_latt_unique=bk_latt_unique[srt]
-        bk_cart_unique=bk_cart_unique[srt]
-        bk_cart_unique_length=bk_cart_unique_length[srt]
-        brd=[0,]+list(np.where(bk_cart_unique_length[1:]-bk_cart_unique_length[:-1]>1e-7)[0]+1)+[self.NNB,]
-        shell_mat=np.array([ bk_cart_unique[b1:b2].T.dot(bk_cart_unique[b1:b2])  for b1,b2 in zip (brd,brd[1:])])
-        shell_mat_line=shell_mat.reshape(-1,9)
-        u,s,v=np.linalg.svd(shell_mat_line,full_matrices=False)
-        s=1./s
-        weight_shell=np.eye(3).reshape(1,-1).dot(v.T.dot(np.diag(s)).dot(u.T)).reshape(-1)
-        check_eye=sum(w*m for w,m in zip(weight_shell,shell_mat))
-        tol=np.linalg.norm(check_eye-np.eye(3))
-        if tol>1e-5 :
-            raise RuntimeError("Error while determining shell weights. the following matrix :\n {} \n failed to be identity by an error of {} Further debug informstion :  \n bk_latt_unique={} \n bk_cart_unique={} \n bk_cart_unique_length={}\nshell_mat={}\nweight_shell={}\n".format(
-                      check_eye,tol, bk_latt_unique,bk_cart_unique,bk_cart_unique_length,shell_mat,weight_shell))
-        weight=np.array([w for w,b1,b2 in zip(weight_shell,brd,brd[1:]) for i in range(b1,b2)])
-        weight_dict  = {tuple(bk):w for bk,w in zip(bk_latt_unique,weight) }
-        bk_cart_dict = {tuple(bk):bkcart for bk,bkcart in zip(bk_latt_unique,bk_cart_unique) }
-        self.bk_cart=np.array([[bk_cart_dict[tuple(bkl)] for bkl in bklk] for bklk in bk_latt])
-        self.wk     =np.array([[ weight_dict[tuple(bkl)] for bkl in bklk] for bklk in bk_latt])
 
 class EIG(W90_data):
 
