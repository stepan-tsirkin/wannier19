#                                                            #
# This file is distributed as part of the WannierBerri code  #
# under the terms of the GNU General Public License. See the #
# file `LICENSE' in the root directory of the WannierBerri   #
# distribution, or http://www.gnu.org/copyleft/gpl.txt       #
#                                                            #
# The WannierBerri code is hosted on GitHub:                 #
# https://github.com/stepan-tsirkin/wannier-berri            #
#                     written by                             #
#           Stepan Tsirkin, University of Zurich             #
#   some parts of this file are originate                    #
# from the translation of Wannier90 code                     #
#------------------------------------------------------------#

import numpy as np
from .__utility import FortranFileR, FortranFileW
import copy
import lazy_property
import functools
#import billiard as multiprocessing 
import multiprocessing 
from .__utility import str2bool, alpha_A, beta_A, iterate3dpm
from colorama import init
from termcolor import cprint 
from time import time
from itertools import islice
import gc

readstr  = lambda F : "".join(c.decode('ascii')  for c in F.read_record('c') ).strip() 

class CheckPoint():

    def __init__(self,seedname):
        t0=time()
        seedname=seedname.strip()
        FIN=FortranFileR(seedname+'.chk')
        readint   = lambda : FIN.read_record('i4')
        readfloat = lambda : FIN.read_record('f8')
        def readcomplex():
            a=readfloat()
            return a[::2]+1j*a[1::2]

        print ( 'Reading restart information from file '+seedname+'.chk :')
        self.comment=readstr(FIN) 
        self.num_bands          = readint()[0]
        num_exclude_bands       = readint()[0]
        self.exclude_bands      = readint()
        assert  len(self.exclude_bands)==num_exclude_bands
        self.real_lattice=readfloat().reshape( (3 ,3),order='F')
        self.recip_lattice=readfloat().reshape( (3 ,3),order='F')
        assert np.linalg.norm(self.real_lattice.dot(self.recip_lattice.T)/(2*np.pi)-np.eye(3)) < 1e-14
        self.num_kpts = readint()[0]
        self.mp_grid  = readint()
        assert len(self.mp_grid)==3
        assert self.num_kpts==np.prod(self.mp_grid)
        self.kpt_latt=readfloat().reshape( (self.num_kpts,3))
        self.nntot    = readint()[0]
        self.num_wann = readint()[0]
        self.checkpoint=readstr(FIN)
        self.have_disentangled=bool(readint()[0])
        if self.have_disentangled:
            self.omega_invariant=readfloat()[0]
            lwindow=np.array( readint().reshape( (self.num_kpts,self.num_bands)),dtype=bool )
            ndimwin=readint()
            u_matrix_opt=readcomplex().reshape( (self.num_kpts,self.num_wann,self.num_bands) )
            self.win_min = np.array( [np.where(lwin)[0].min() for lwin in lwindow] )
            self.win_max = np.array( [wm+nd for wm,nd in zip(self.win_min,ndimwin)])
        else:
            self.win_min = np.array( [0]*self.num_kpts )
            self.win_max = np.array( [self.num_wann]*self.num_kpts) 
            
        u_matrix=readcomplex().reshape( (self.num_kpts,self.num_wann,self.num_wann) )
        m_matrix=readcomplex().reshape( (self.num_kpts,self.nntot,self.num_wann,self.num_wann) )
        if self.have_disentangled:
            self.v_matrix=[u.dot(u_opt[:,:nd]) for u,u_opt,nd in 
                                    zip(u_matrix,u_matrix_opt,ndimwin)]
        else:
            self.v_matrix=[u  for u in u_matrix ] 
        self.wannier_centres=readfloat().reshape((self.num_wann,3))
        self.wannier_spreads=readfloat().reshape((self.num_wann))
        del u_matrix,m_matrix
        gc.collect()
        print ("Time to read .chk : {}".format(time()-t0))

    def wannier_gauge(self,mat,ik1,ik2):
        # data should be of form NBxNBx ...   - any form later
        if len(mat.shape)==1:
            mat=np.diag(mat)
        assert mat.shape[:2]==(self.num_bands,)*2
        mat=mat[self.win_min[ik1]:self.win_max[ik1],self.win_min[ik2]:self.win_max[ik2]]
        v1=self.v_matrix[ik1].conj()
        v2=self.v_matrix[ik2].T
        return  np.tensordot( np.tensordot(v1,mat,axes=(1,0)),v2,axes=(1,0)).transpose((0,-1,)+tuple(range(1,mat.ndim-1)))

    def get_HH_q(self,eig):
        assert (eig.NK,eig.NB)==(self.num_kpts,self.num_bands)
        HH_q=np.array([ self.wannier_gauge(E,ik,ik)  for ik,E in enumerate(eig.data) ])
        return 0.5*(HH_q+HH_q.transpose(0,2,1).conj())


    def get_SS_q(self,spn):
        assert (spn.NK,spn.NB)==(self.num_kpts,self.num_bands)
        SS_q=np.array([ self.wannier_gauge(S,ik,ik)  for ik,S in enumerate(spn.data) ]) 
        return 0.5*(SS_q+SS_q.transpose(0,2,1,3).conj())

    def get_AA_q(self,mmn,eig=None,transl_inv=False):  # if eig is present - it is BB_q 
        if transl_inv and (eig is not None):
           raise RuntimeError("transl_inv cannot be used to obtain BB")
        mmn.set_bk(self)
        AA_q=np.zeros( (self.num_kpts,self.num_wann,self.num_wann,3) ,dtype=complex)
        for ik in range(self.num_kpts):
            for ib in range(mmn.NNB):
                iknb=mmn.neighbours[ik,ib]
                data=mmn.data[ik,ib]
                if eig is not None:
                    data*=eig.data[ik,:,None]
                AAW=self.wannier_gauge(data,ik,iknb)
                AA_q_ik=1.j*AAW[:,:,None]*mmn.wk[ik,ib]*mmn.bk_cart[ik,ib,None,None,:]
                if transl_inv:
                    AA_q_ik[range(self.num_wann),range(self.num_wann)]=-np.log(AAW.diagonal()).imag[:,None]*mmn.wk[ik,ib]*mmn.bk_cart[ik,ib,None,:]
                AA_q[ik]+=AA_q_ik
        if eig is None:
            AA_q=0.5*(AA_q+AA_q.transpose( (0,2,1,3) ).conj())
        return AA_q

    def get_CC_q(self,uhu,mmn):  # if eig is present - it is BB_q 
        mmn.set_bk(self)
        assert uhu.NNB==mmn.NNB
        CC_q=np.zeros( (self.num_kpts,self.num_wann,self.num_wann,3) ,dtype=complex)
        for ik in range(self.num_kpts):
          for ib1 in range(mmn.NNB):
            iknb1=mmn.neighbours[ik,ib1]
            for ib2 in range(mmn.NNB):
              iknb2=mmn.neighbours[ik,ib2]
              data=uhu.data[ik,ib1,ib2]
              CC_q[ik]+=1.j*self.wannier_gauge(data,iknb1,iknb2)[:,:,None]* (
                   mmn.wk[ik,ib1]*mmn.wk[ik,ib2]* (
               mmn.bk_cart[ik,ib1,alpha_A]* mmn.bk_cart[ik,ib2,beta_A ] - 
               mmn.bk_cart[ik,ib1,beta_A] * mmn.bk_cart[ik,ib2,alpha_A]  )  )[None,None,:]
        CC_q=0.5*(CC_q+CC_q.transpose( (0,2,1,3) ).conj())
        return CC_q

    def get_SA_q(self,siu,mmn):
        mmn.set_bk(self)
        SA_q=np.zeros( (self.num_kpts,self.num_wann,self.num_wann,3,3) ,dtype=complex)
        assert siu.NNB==mmn.NNB 
        for ik in range(self.num_kpts):
            for ib in range(mmn.NNB):
                iknb=mmn.neighbours[ik,ib]
                SAW=self.wannier_gauge(siu.data[ik,ib],ik,iknb)
                SA_q_ik=1.j*SAW[:,:,None,:]*mmn.wk[ik,ib]*mmn.bk_cart[ik,ib,None,None,:,None]
                SA_q[ik]+=SA_q_ik
        return SA_q

    def get_SHA_q(self,shu,mmn):
        mmn.set_bk(self)
        SHA_q=np.zeros( (self.num_kpts,self.num_wann,self.num_wann,3,3) ,dtype=complex)
        assert shu.NNB==mmn.NNB
        for ik in range(self.num_kpts):
            for ib in range(mmn.NNB):
                iknb=mmn.neighbours[ik,ib]
                SHAW=self.wannier_gauge(shu.data[ik,ib],ik,iknb)
                SHA_q_ik=1.j*SHAW[:,:,None,:]*mmn.wk[ik,ib]*mmn.bk_cart[ik,ib,None,None,:,None]
                SHA_q[ik]+=SHA_q_ik
        #SHA_q=0.5*(SHA_q+SHA_q.transpose( (0,2,1,3,4) ).conj())
        #for ik in range(self.num_kpts):
        #    print(ik, SHA_q[ik,17,16,2,0])
        return SHA_q

    def get_SR_q(self,spn,mmn):
        mmn.set_bk(self)
        SR_q=np.zeros( (self.num_kpts,self.num_wann,self.num_wann,3,3) ,dtype=complex)
        assert (spn.NK,spn.NB)==(self.num_kpts,self.num_bands)
        for ik in range(self.num_kpts):
            for ib in range(mmn.NNB):
                iknb=mmn.neighbours[ik,ib]
                for i in range(3):
                    SM_i=spn.data[ik,:,:,i].dot(mmn.data[ik,ib,:,:])
                    SRW=self.wannier_gauge(SM_i,ik,iknb)-self.wannier_gauge(spn.data[ik,:,:,i],ik,ik)
                    SR_q[ik,:,:,:,i]+=1.j*SRW[:,:,None]*mmn.wk[ik,ib]*mmn.bk_cart[ik,ib,None,None,:]
        return SR_q
    
    def get_SH_q(self,spn,eig):
        SH_q=np.zeros( (self.num_kpts,self.num_wann,self.num_wann,3) ,dtype=complex)
        assert (spn.NK,spn.NB)==(self.num_kpts,self.num_bands)
        for ik in range(self.num_kpts):
            for i in range(3):
                SH_q[ik,:,:,i]=self.wannier_gauge(spn.data[ik,:,:,i]*eig.data[ik,None,:],ik,ik)
        return SH_q
        
    def get_SHR_q(self,spn,mmn,eig):
        mmn.set_bk(self)
        SHR_q=np.zeros( (self.num_kpts,self.num_wann,self.num_wann,3,3) ,dtype=complex)
        assert (spn.NK,spn.NB)==(self.num_kpts,self.num_bands)
        for ik in range(self.num_kpts):
            for ib in range(mmn.NNB):
                iknb=mmn.neighbours[ik,ib]
                for i in range(3):
                    SH_i=spn.data[ik,:,:,i]*eig.data[ik,None,:]
                    SHM_i=SH_i.dot(mmn.data[ik,ib])
                    SHRW=self.wannier_gauge(SHM_i,ik,iknb)-self.wannier_gauge(SH_i,ik,ik)
                    SHR_q[ik,:,:,:,i]+=1.j*SHRW[:,:,None]*mmn.wk[ik,ib]*mmn.bk_cart[ik,ib,None,None,:]
        return SHR_q


class W90_data():
    @property
    def n_neighb(self):
        return 0

    @property 
    def  NK(self):
        return self.data.shape[0]

    @property 
    def  NB(self):
        return self.data.shape[1+self.n_neighb]

    @property 
    def  NNB(self):
        if self.n_neighb>0:
            return self.data.shape[1]
        else:
            return 0

def convert(A):
    return np.array([l.split() for l in A],dtype=float)

class MMN(W90_data):

    @property
    def n_neighb(self):
        return 1


    def __init__(self,seedname,npar=multiprocessing.cpu_count()):
        t0=time()
        f_mmn_in=open(seedname+".mmn","r")
<<<<<<< HEAD
#        print ("reading {}.mmn: ".format(seedname)+f_mmn_in.readline())
=======
        _l=f_mmn_in.readline()
        print ("reading {}.mmn: ".format(seedname)+_l)
>>>>>>> 77644045
        NB,NK,NNB=np.array(f_mmn_in.readline().split(),dtype=int)
        self.data=np.zeros( (NK,NNB,NB,NB), dtype=complex )
        block=1+self.NB*self.NB
        data=[]
        headstring=[]
        mult=4
        if npar>0 :
            pool=multiprocessing.Pool(npar)
        for j in range(0,NNB*NK,npar*mult):
            x=list(islice(f_mmn_in, int(block*npar*mult)))
#            print ("mmn: read {} lines".format(len(x)))
            if len(x)==0 : break
            headstring+=x[::block]
            y=[x[i*block+1:(i+1)*block] for i in range(npar*mult) if (i+1)*block<=len(x)]
            if npar>0:
                data+=pool.map(convert,y)
            else:
                data+=[convert(z) for z in y]

        if npar>0 : 
            pool.close()
        f_mmn_in.close()
        t1=time()
        data=[d[:,0]+1j*d[:,1] for d in data]
        self.data=np.array(data).reshape(self.NK,self.NNB,self.NB,self.NB).transpose((0,1,3,2))
        headstring=np.array([s.split() for s in headstring  ] ,dtype=int).reshape(self.NK,self.NNB,5)
        assert np.all( headstring[:,:,0]-1==np.arange(self.NK)[:,None])
        self.neighbours=headstring[:,:,1]-1
        self.G=headstring[:,:,2:]
        t2=time()
        print ("Time for MMN.__init__() : {} , read : {} , headstring {}".format(t2-t0,t1-t0,t2-t1))

    def set_bk(self,chk):
      try :
        self.bk
        self.wk
        return
      except:
        bk_latt=np.array(np.round( [(chk.kpt_latt[nbrs]-chk.kpt_latt+G)*chk.mp_grid[None,:] for nbrs,G in zip(self.neighbours.T,self.G.transpose(1,0,2))] ).transpose(1,0,2),dtype=int)
        bk_latt_unique=np.array([b for b in set(tuple(bk) for bk in bk_latt.reshape(-1,3))],dtype=int)
        assert len(bk_latt_unique)==self.NNB
        bk_cart_unique=bk_latt_unique.dot(chk.recip_lattice/chk.mp_grid[:,None])
        bk_cart_unique_length=np.linalg.norm(bk_cart_unique,axis=1)
        srt=np.argsort(bk_cart_unique_length)
        bk_latt_unique=bk_latt_unique[srt]
        bk_cart_unique=bk_cart_unique[srt]
        bk_cart_unique_length=bk_cart_unique_length[srt]
        brd=[0,]+list(np.where(bk_cart_unique_length[1:]-bk_cart_unique_length[:-1]>1e-7)[0]+1)+[self.NNB,]
        shell_mat=np.array([ bk_cart_unique[b1:b2].T.dot(bk_cart_unique[b1:b2])  for b1,b2 in zip (brd,brd[1:])])
        shell_mat_line=shell_mat.reshape(-1,9)
        u,s,v=np.linalg.svd(shell_mat_line,full_matrices=False)
#        print ("u,s,v=",u,s,v)
#        print("check svd : ",u.dot(np.diag(s)).dot(v)-shell_mat_line)
        s=1./s
        weight_shell=np.eye(3).reshape(1,-1).dot(v.T.dot(np.diag(s)).dot(u.T)).reshape(-1)
        check_eye=sum(w*m for w,m in zip(weight_shell,shell_mat))
        tol=np.linalg.norm(check_eye-np.eye(3))
        if tol>1e-5 :
            raise RuntimeError("Error while determining shell weights. the following matrix :\n {} \n failed to be identity by an error of {} Further debug informstion :  \n bk_latt_unique={} \n bk_cart_unique={} \n bk_cart_unique_length={}\nshell_mat={}\weight_shell={}\n".format(
                      check_eye,tol, bk_latt_unique,bk_cart_unique,bk_cart_unique_length,shell_mat,weight_shell))
        weight=np.array([w for w,b1,b2 in zip(weight_shell,brd,brd[1:]) for i in range(b1,b2)])
        weight_dict  = {tuple(bk):w for bk,w in zip(bk_latt_unique,weight) }
        bk_cart_dict = {tuple(bk):bkcart for bk,bkcart in zip(bk_latt_unique,bk_cart_unique) }
        self.bk_cart=np.array([[bk_cart_dict[tuple(bkl)] for bkl in bklk] for bklk in bk_latt])
        self.wk     =np.array([[ weight_dict[tuple(bkl)] for bkl in bklk] for bklk in bk_latt])
        

class EIG(W90_data):
    def __init__(self,seedname):
        data=np.loadtxt(seedname+".eig")
        NB=int(round(data[:,0].max()))
        NK=int(round(data[:,1].max()))
        data=data.reshape(NK,NB,3)
        assert np.linalg.norm(data[:,:,0]-1-np.arange(NB)[None,:])<1e-15
        assert np.linalg.norm(data[:,:,1]-1-np.arange(NK)[:,None])<1e-15
        self.data=data[:,:,2]

            
class SPN(W90_data):
    def __init__(self,seedname='wannier90',formatted=False):
        print ("----------\n SPN  \n---------\n")
        spn_formatted_in=formatted
        if  spn_formatted_in:
            f_spn_in = open(seedname+".spn", 'r')
            SPNheader=f_spn_in.readline().strip()
            nbnd,NK=(int(x) for x in f_spn_in.readline().split())
        else:
            f_spn_in = FortranFileR(seedname+".spn")
            SPNheader=(f_spn_in.read_record(dtype='c')) 
            nbnd,NK=f_spn_in.read_record(dtype=np.int32)
            SPNheader="".join(a.decode('ascii') for a in SPNheader)

        print ("reading {}.spn : {}".format(seedname,SPNheader))

        indm,indn=np.tril_indices(nbnd)
        self.data=np.zeros( (NK,nbnd,nbnd,3),dtype=complex)

        for ik in range(NK):
            A=np.zeros((3,nbnd,nbnd),dtype=np.complex)
            if spn_formatted_in:
                tmp=np.array( [f_spn_in.readline().split() for i in xrange (3*nbnd*(nbnd+1)/2)  ],dtype=float)
                tmp=tmp[:,0]+1.j*tmp[:,1]
            else:
                tmp=f_spn_in.read_record(dtype=np.complex)
            A[:,indn,indm]=tmp.reshape(3,nbnd*(nbnd+1)//2,order='F')
            check=np.einsum('ijj->',np.abs(A.imag))
            A[:,indm,indn]=A[:,indn,indm].conj()
            if check> 1e-10:
                raise RuntimeError ( "REAL DIAG CHECK FAILED : {0}".format(check) )
            self.data[ik]=A.transpose(1,2,0)
        print ("----------\n SPN OK  \n---------\n")


class UXU(W90_data):  # uHu or uIu
    @property
    def n_neighb(self):
        return 2

    #def __init__(self,seedname='wannier90',formatted=False,suffix='uHu'):
    def __init__(self,seedname='wannier90',formatted=False,suffix='uHu'):
        print ("----------\n  {0}   \n---------".format(suffix))
        print('formatted == {}'.format(formatted))
        if formatted:
            f_uXu_in = open(seedname+"."+suffix, 'r')
            header=f_uXu_in.readline().strip() 
            NB,NK,NNB =(int(x) for x in f_uXu_in.readline().split())
        else:
            f_uXu_in = FortranFileR(seedname+"."+suffix)
            header=readstr(f_uXu_in)
            NB,NK,NNB=f_uXu_in.read_record('i4')

        print ("reading {}.{} : <{}>".format(seedname,suffix,header))

        
        self.data=np.zeros( (NK,NNB,NNB,NB,NB),dtype=complex )
        if formatted:
            tmp=np.array( [f_uXu_in.readline().split() for i in range(NK*NNB*NNB*NB*NB)  ],dtype=float)
            tmp_conj=tmp[:,0]+1.j*tmp[:,1]
            self.data=tmp_conj.reshape(NK,NNB,NNB,NB,NB)
        else:
            for ik in range(NK):
#            print ("k-point {} of {}".format( ik+1,NK))
                for ib2 in range(NNB):
                    for ib1 in range(NNB):
                        tmp=f_uXu_in.read_record('f8').reshape((2,NB,NB),order='F').transpose(2,1,0) 
                        self.data[ik,ib1,ib2]=tmp[:,:,0]+1j*tmp[:,:,1]
        print ("----------\n {0} OK  \n---------\n".format(suffix))
        f_uXu_in.close()


class UHU(UXU):  
    def __init__(self,seedname='wannier90',formatted=False):
        super(UHU, self).__init__(seedname=seedname,formatted=formatted,suffix='uHu' )

class UIU(UXU):  
    def __init__(self,seedname='wannier90',formatted=False):
        super(UIU, self).__init__(seedname=seedname,formatted=formatted,suffix='uIu' )


class SXU(W90_data):  # sHu or sIu
    @property
    def n_neighb(self):
        return 1

    def __init__(self,seedname='wannier90',formatted=False,suffix='sHu'):
        print ("----------\n  {0}   \n---------".format(suffix))

        if formatted:
            f_sXu_in = open(seedname+"."+suffix, 'r')
            header=f_sXu_in.readline().strip() 
            NB,NK,NNB =(int(x) for x in f_sXu_in.readline().split())
        else:
            f_sXu_in = FortranFileR(seedname+"."+suffix)
            header=readstr(f_sXu_in)
            NB,NK,NNB=   f_sXu_in.read_record('i4')

        print ("reading {}.{} : <{}>".format(seedname,suffix,header))

        self.data=np.zeros( (NK,NNB,NB,NB,3),dtype=complex )

        for ik in range(NK):
#            print ("k-point {} of {}".format( ik+1,NK))
            for ib2 in range(NNB):
                for ipol in range(3):
                   tmp=f_sXu_in.read_record('f8').reshape((2,NB,NB),order='F').transpose(2,1,0)
                   self.data[ik,ib2,:,:,ipol]=tmp[:,:,0]+1j*tmp[:,:,1]
        print ("----------\n {0} OK  \n---------\n".format(suffix))
        f_sXu_in.close()


class SIU(SXU):
    def __init__(self,seedname='wannier90',formatted=False):
        super(SIU, self).__init__(seedname=seedname,formatted=formatted,suffix='sIu' )

class SHU(SXU):
    def __init__(self,seedname='wannier90',formatted=False):
        super(SHU, self).__init__(seedname=seedname,formatted=formatted,suffix='sHu' )<|MERGE_RESOLUTION|>--- conflicted
+++ resolved
@@ -236,12 +236,8 @@
     def __init__(self,seedname,npar=multiprocessing.cpu_count()):
         t0=time()
         f_mmn_in=open(seedname+".mmn","r")
-<<<<<<< HEAD
-#        print ("reading {}.mmn: ".format(seedname)+f_mmn_in.readline())
-=======
-        _l=f_mmn_in.readline()
-        print ("reading {}.mmn: ".format(seedname)+_l)
->>>>>>> 77644045
+#        _l=f_mmn_in.readline()
+#        print ("reading {}.mmn: ".format(seedname)+_l)
         NB,NK,NNB=np.array(f_mmn_in.readline().split(),dtype=int)
         self.data=np.zeros( (NK,NNB,NB,NB), dtype=complex )
         block=1+self.NB*self.NB
