"""Create system objects."""

import os
import tarfile
import shutil

import tbmodels
import pythtb 
import pytest
import numpy as np

import wannierberri as wberri

def create_W90_files(seedname, tags_needed, data_dir):
    """
    Extract the compressed amn and mmn data files.
    Create files listed in tags_needed using mmn2uHu.
    """

    # Extract files if is not already done
    for tag in ["mmn", "amn"]:
        if not os.path.isfile(os.path.join(data_dir, "{}.{}".format(seedname, tag))):
            tar = tarfile.open(os.path.join(data_dir, "{}.{}.tar.gz".format(seedname, tag)))
            for tarinfo in tar:
                tar.extract(tarinfo, data_dir)

    # Compute tags only if the corresponding files do not exist
    tags_compute = []
    for tag in tags_needed:
        if not os.path.isfile(os.path.join(data_dir, "{}.{}".format(seedname, tag))):
            tags_compute.append(tag)

    if len(tags_compute) > 0:
        kwargs = {}
        for tag in tags_compute:
            kwargs["write" + tag.upper()] = True

        nb_out_list = wberri.mmn2uHu.run_mmn2uHu(seedname, INPUTDIR=data_dir,
            OUTDIR=str(data_dir)+"/reduced", **kwargs)
        nb_out = nb_out_list[0]

        for tag in tags_compute:
            result_dir = os.path.join(data_dir, "reduced_NB={0}".format(nb_out))
            os.rename(os.path.join(result_dir, "{0}_nbs={1}.{2}".format(seedname, nb_out, tag)),
                      os.path.join(data_dir, "{}.{}".format(seedname, tag)))


@pytest.fixture(scope="session")
def create_files_Fe_W90(rootdir):
    """Create data files for Fe: uHu, uIu, sHu, and sIu"""

    seedname = "Fe"
    tags_needed = ["uHu", "uIu", "sHu", "sIu"] # Files to calculate if they do not exist
    data_dir = os.path.join(rootdir, "data", "Fe_Wannier90")

    create_W90_files(seedname, tags_needed, data_dir)

    return data_dir


@pytest.fixture(scope="session")
def create_files_GaAs_W90(rootdir):
    """Create data files for Fe: uHu, uIu, sHu, and sIu"""

    seedname = "GaAs"
    tags_needed = ["uHu", "uIu", "sHu", "sIu"] # Files to calculate if they do not exist
    data_dir = os.path.join(rootdir, "data", "GaAs_Wannier90")

    create_W90_files(seedname, tags_needed, data_dir)

    return data_dir


@pytest.fixture(scope="session")
def system_Fe_W90(create_files_Fe_W90):
    """Create system for Fe using Wannier90 data"""

    data_dir = create_files_Fe_W90

    # Load system
    seedname = os.path.join(data_dir, "Fe")
    system = wberri.System_w90(seedname, berry=True, SHCqiao=True, SHCryoo=True,
           transl_inv=False, use_wcc_phase=False)

    return system


@pytest.fixture(scope="session")
def system_Fe_W90_sym(create_files_Fe_W90):
<<<<<<< HEAD
=======
    """Create system for Fe using Wannier90 data"""

    data_dir = create_files_Fe_W90

    # Load system
    seedname = os.path.join(data_dir, "Fe")
    system = wberri.System_w90(seedname, berry=True, SHCqiao=True, SHCryoo=True,
           transl_inv=False, use_wcc_phase=False)
    sym=wberri.symmetry
    system.set_symmetry(["C4z",sym.C2x*sym.TimeReversal,"Inversion"])
    return system


@pytest.fixture(scope="session")
def system_GaAs_W90(create_files_GaAs_W90):
>>>>>>> 00047960
    """Create system for Fe using Wannier90 data"""

    data_dir = create_files_Fe_W90

    # Load system
    seedname = os.path.join(data_dir, "Fe")
    system = wberri.System_w90(seedname, berry=True, SHCqiao=True, SHCryoo=True,
           transl_inv=False, use_wcc_phase=False)
    sym=wberri.symmetry
    system.set_symmetry(["C4z",sym.C2x*sym.TimeReversal,"Inversion"])
    return system


#@pytest.fixture(scope="session")
#def system_GaAs_W90_SHC(create_files_GaAs_W90):
#    """Create system for GaAs using Wannier90 data, including SHC calculations """

#    data_dir = create_files_GaAs_W90

    # Load system
#    seedname = os.path.join(data_dir, "GaAs")
#    system = wberri.System_w90(seedname, berry=True, SHCqiao=True, SHCryoo=True,
#           transl_inv=False, use_wcc_phase=False,degen_thresh=0.005)

#    return system





@pytest.fixture(scope="session")
def system_Fe_W90_wcc(create_files_Fe_W90):
    """Create system for Fe using Wannier90 data"""

    data_dir = create_files_Fe_W90

    # Load system
    seedname = os.path.join(data_dir, "Fe")
    system = wberri.System_w90(seedname, berry=True, SHCqiao=True, SHCryoo=True, 
            transl_inv=False, use_wcc_phase=True)

    return system



@pytest.fixture(scope="session")
def system_GaAs_W90(create_files_GaAs_W90):
    """Create system for GaAs using Wannier90 data"""

    data_dir = create_files_GaAs_W90

    # Load system
    seedname = os.path.join(data_dir, "GaAs")
    system = wberri.System_w90(seedname, berry=True, 
           transl_inv=False, use_wcc_phase=False,degen_thresh=0.005)

    return system



@pytest.fixture(scope="session")
def system_GaAs_W90_wcc(create_files_GaAs_W90):
    """Create system for GaAs using Wannier90 data with wcc phases"""

    data_dir = create_files_GaAs_W90

    # Load system
    seedname = os.path.join(data_dir, "GaAs")
    system = wberri.System_w90(seedname, berry=True, 
           transl_inv=False, use_wcc_phase=True,degen_thresh=0.005)

    return system


@pytest.fixture(scope="session")
def system_GaAs_tb(rootdir):
    """Create system for GaAs using _tb.dat data"""

    data_dir = os.path.join(rootdir, "data", "GaAs_Wannier90")
    if not os.path.isfile(os.path.join(data_dir, "GaAs_tb.dat")):
        tar = tarfile.open(os.path.join(data_dir, "GaAs_tb.dat.tar.gz"))
        for tarinfo in tar:
            tar.extract(tarinfo, data_dir)

    seedname = os.path.join(data_dir, "GaAs_tb.dat")
    system = wberri.System_tb(seedname, berry=True, use_wcc_phase=False)

    return system

@pytest.fixture(scope="session")
def system_GaAs_tb_wcc(rootdir):
    """Create system for GaAs using _tb_dat data"""

    data_dir = os.path.join(rootdir, "data", "GaAs_Wannier90")
    if not os.path.isfile(os.path.join(data_dir, "GaAs_tb.dat")):
        tar = tarfile.open(os.path.join(data_dir, "GaAs_tb.dat.tar.gz"))
        for tarinfo in tar:
            tar.extract(tarinfo, data_dir)
    # Load system
    seedname = os.path.join(data_dir, "GaAs_tb.dat")
    system = wberri.System_tb(seedname, berry=True, use_wcc_phase=True)

    return system

@pytest.fixture(scope="session")
def tbmodels_Haldane():
    delta=0.2
    t=-1.0
    t2 =0.15*np.exp((1.j)*np.pi/2.)
    t2c=t2.conjugate()
    my_model = tbmodels.Model(
            on_site=[delta, -delta],uc = [[1.0,0.0],[0.5,np.sqrt(3.0)/2.0]], dim=2, occ=1, pos=[[1./3.,1./3.],[2./3.,2./3.]]
            )
    my_model.add_hop(t, 0, 1, [ 0, 0])
    my_model.add_hop(t, 1, 0, [ 1, 0])
    my_model.add_hop(t, 1, 0, [ 0, 1])
    my_model.add_hop(t2 , 0, 0, [ 1, 0])
    my_model.add_hop(t2 , 1, 1, [ 1,-1])
    my_model.add_hop(t2 , 1, 1, [ 0, 1])
    my_model.add_hop(t2c, 1, 1, [ 1, 0])
    my_model.add_hop(t2c, 0, 0, [ 1,-1])
    my_model.add_hop(t2c, 0, 0, [ 0, 1])
    
    return my_model

@pytest.fixture(scope="session")
def system_Haldane_TBmodels(tbmodels_Haldane):
    
    # Load system
    system = wberri.System_TBmodels(tbmodels_Haldane, berry=True, use_wcc_phase=False)#,periodic=(True,True,False)) # with the 2D TBmodel, the periodicity is detected automatically

    return system

@pytest.fixture(scope="session")
def system_Haldane_TBmodels_wcc(tbmodels_Haldane):
    """Create system for Fe using Tbmodels"""
    # Load system
    system = wberri.System_TBmodels(tbmodels_Haldane, berry=True, use_wcc_phase=True)#,periodic=(True,True,False))

    return system


@pytest.fixture(scope="session")
def system_Haldane_TBmodels_sym(tbmodels_Haldane):
    """Create system for Fe using Tbmodels"""
    # Load system
    system = wberri.System_TBmodels(tbmodels_Haldane, berry=True, use_wcc_phase=True)#,periodic=(True,True,False))
    system.set_symmetry(["C3z"])
    return system


@pytest.fixture(scope="session")
def pythtb_Haldane():
    lat=[[1.0,0.0],[0.5,np.sqrt(3.0)/2.0]]
    orb=[[1./3.,1./3.],[2./3.,2./3.]]

    my_model=pythtb.tb_model(2,2,lat,orb)

    delta=0.2
    t=-1.0
    t2 =0.15*np.exp((1.j)*np.pi/2.)
    t2c=t2.conjugate()

    my_model.set_onsite([-delta,delta])
    my_model.set_hop(t, 0, 1, [ 0, 0])
    my_model.set_hop(t, 1, 0, [ 1, 0])
    my_model.set_hop(t, 1, 0, [ 0, 1])
    my_model.set_hop(t2 , 0, 0, [ 1, 0])
    my_model.set_hop(t2 , 1, 1, [ 1,-1])
    my_model.set_hop(t2 , 1, 1, [ 0, 1])
    my_model.set_hop(t2c, 1, 1, [ 1, 0])
    my_model.set_hop(t2c, 0, 0, [ 1,-1])
    my_model.set_hop(t2c, 0, 0, [ 0, 1])
    
    return my_model

@pytest.fixture(scope="session")
def system_Haldane_PythTB(pythtb_Haldane):
    """Create system for Haldane model using PythTB"""
    # Load system
    system = wberri.System_PythTB(pythtb_Haldane, berry=True, use_wcc_phase=False )#,periodic=(True,True,False)) # with the 2D PythTB model, the periodicity is detected automatically

    return system


@pytest.fixture(scope="session")
def system_Haldane_PythTB_wcc(pythtb_Haldane):
    """Create system for Haldane model using PythTB"""
    # Load system
    system = wberri.System_PythTB(pythtb_Haldane, berry=True, use_wcc_phase=True)#,periodic=(True,True,False))

    return system


@pytest.fixture(scope="session")
def system_Haldane_PythTB_sym(pythtb_Haldane):
    """Create system for Haldane model using PythTB"""
    # Load system
    system = wberri.System_PythTB(pythtb_Haldane, berry=True, use_wcc_phase=False)# ,periodic=(True,True,False))
    system.set_symmetry(["C3z"])
    return system
<|MERGE_RESOLUTION|>--- conflicted
+++ resolved
@@ -87,8 +87,7 @@
 
 @pytest.fixture(scope="session")
 def system_Fe_W90_sym(create_files_Fe_W90):
-<<<<<<< HEAD
-=======
+
     """Create system for Fe using Wannier90 data"""
 
     data_dir = create_files_Fe_W90
@@ -104,14 +103,14 @@
 
 @pytest.fixture(scope="session")
 def system_GaAs_W90(create_files_GaAs_W90):
->>>>>>> 00047960
+
     """Create system for Fe using Wannier90 data"""
 
     data_dir = create_files_Fe_W90
 
     # Load system
     seedname = os.path.join(data_dir, "Fe")
-    system = wberri.System_w90(seedname, berry=True, SHCqiao=True, SHCryoo=True,
+    system = wberri.System_w90(seedname, berry=True, SHCqiao=False, SHCryoo=False,
            transl_inv=False, use_wcc_phase=False)
     sym=wberri.symmetry
     system.set_symmetry(["C4z",sym.C2x*sym.TimeReversal,"Inversion"])
