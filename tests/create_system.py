--- conflicted
+++ resolved
@@ -87,6 +87,20 @@
     system.set_symmetry(["C4z",sym.C2x*sym.TimeReversal,"Inversion"])
     return system
 
+@pytest.fixture(scope="session")
+def system_Fe_W90_wcc(create_files_Fe_W90):
+    """Create system for Fe using Wannier90 data"""
+
+    data_dir = create_files_Fe_W90
+
+    # Load system
+    seedname = os.path.join(data_dir, "Fe")
+    system = wberri.System_w90(seedname, berry=True, SHCqiao=True, SHCryoo=True,
+           transl_inv=False, use_wcc_phase=True)
+    sym=wberri.symmetry
+    system.set_symmetry(["C4z",sym.C2x*sym.TimeReversal,"Inversion"])
+    return system
+
 
 
 #@pytest.fixture(scope="session")
@@ -119,9 +133,6 @@
 
 
 @pytest.fixture(scope="session")
-<<<<<<< HEAD
-def system_GaAs_tb(rootdir):
-=======
 def system_GaAs_W90_wcc(create_files_GaAs_W90):
     """Create system for GaAs using Wannier90 data with wcc phases"""
 
@@ -137,7 +148,6 @@
 
 @pytest.fixture(scope="session")
 def system_GaAs_tb():
->>>>>>> 5fd8d813
     """Create system for GaAs using _tb.dat data"""
 
     data_dir = os.path.join(ROOT_DIR, "data", "GaAs_Wannier90")
@@ -151,8 +161,6 @@
 
     return system
 
-<<<<<<< HEAD
-=======
 @pytest.fixture(scope="session")
 def system_GaAs_tb_wcc():
     """Create system for GaAs using _tb_dat data"""
@@ -167,7 +175,6 @@
     system = wberri.System_tb(seedname, berry=True, use_wcc_phase=True)
 
     return system
->>>>>>> 5fd8d813
 
 @pytest.fixture(scope="session")
 def tbmodels_Haldane():
