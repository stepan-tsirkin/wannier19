"""Create system objects."""

import os
import tarfile
import shutil

import tbmodels
import pythtb 
import pytest
import numpy as np

import wannierberri as wberri

from conftest import ROOT_DIR

@pytest.fixture(scope="session")
def symmetries_Fe():
    """ liust of symmetries for bcc iron"""
    sym=wberri.symmetry
    return ["C4z","C2x*TimeReversal","Inversion"]

@pytest.fixture(scope="session")
def symmetries_GaAs():
    sym=wberri.symmetry
    return ["C4z",sym.TimeReversal,sym.Rotation(3,[1,1,1])]


def create_W90_files(seedname, tags_needed, data_dir):
    """
    Extract the compressed amn and mmn data files.
    Create files listed in tags_needed using mmn2uHu.
    """

    # Extract files if is not already done
    for tag in ["mmn", "amn"]:
        if not os.path.isfile(os.path.join(data_dir, "{}.{}".format(seedname, tag))):
            tar = tarfile.open(os.path.join(data_dir, "{}.{}.tar.gz".format(seedname, tag)))
            for tarinfo in tar:
                tar.extract(tarinfo, data_dir)

    # Compute tags only if the corresponding files do not exist
    tags_compute = []
    for tag in tags_needed:
        if not os.path.isfile(os.path.join(data_dir, "{}.{}".format(seedname, tag))):
            tags_compute.append(tag)

    if len(tags_compute) > 0:
        kwargs = {}
        for tag in tags_compute:
            kwargs["write" + tag.upper()] = True

        nb_out_list = wberri.mmn2uHu.run_mmn2uHu(seedname, INPUTDIR=data_dir,
            OUTDIR=str(data_dir)+"/reduced", **kwargs)
        nb_out = nb_out_list[0]

        for tag in tags_compute:
            result_dir = os.path.join(data_dir, "reduced_NB={0}".format(nb_out))
            os.rename(os.path.join(result_dir, "{0}_nbs={1}.{2}".format(seedname, nb_out, tag)),
                      os.path.join(data_dir, "{}.{}".format(seedname, tag)))


@pytest.fixture(scope="session")
def create_files_Fe_W90():
    """Create data files for Fe: uHu, uIu, sHu, and sIu"""

    seedname = "Fe"
    tags_needed = ["uHu", "uIu", "sHu", "sIu"] # Files to calculate if they do not exist
    data_dir = os.path.join(ROOT_DIR, "data", "Fe_Wannier90")

    create_W90_files(seedname, tags_needed, data_dir)

    return data_dir


@pytest.fixture(scope="session")
def create_files_GaAs_W90():
    """Create data files for Fe: uHu, uIu, sHu, and sIu"""

    seedname = "GaAs"
    tags_needed = ["uHu", "uIu", "sHu", "sIu"] # Files to calculate if they do not exist
    data_dir = os.path.join(ROOT_DIR, "data", "GaAs_Wannier90")

    create_W90_files(seedname, tags_needed, data_dir)

    return data_dir


@pytest.fixture(scope="session")
def system_Fe_W90(create_files_Fe_W90,symmetries_Fe):
    """Create system for Fe using Wannier90 data"""

    data_dir = create_files_Fe_W90

    # Load system
    seedname = os.path.join(data_dir, "Fe")
<<<<<<< HEAD
    system = wberri.System_w90(seedname, berry=True, morb=True, 
            SHCqiao=True, SHCryoo=True,
           transl_inv=False, use_wcc_phase=False )
    system.set_symmetry(symmetries_Fe)
=======
    system = wberri.System_w90(seedname, berry=True, morb=True, SHCqiao=True, SHCryoo=True,
           transl_inv=False, use_wcc_phase=False)

>>>>>>> ae10c1b3
    return system

@pytest.fixture(scope="session")
def system_Fe_W90_wcc(create_files_Fe_W90,symmetries_Fe):
    """Create system for Fe using Wannier90 data"""

    data_dir = create_files_Fe_W90

    # Load system
    seedname = os.path.join(data_dir, "Fe")
<<<<<<< HEAD
    system = wberri.System_w90(seedname, berry=True, SHCqiao=True, SHCryoo=True,
           transl_inv=False, use_wcc_phase=True )
    system.set_symmetry(symmetries_Fe)
    return system


=======
    system = wberri.System_w90(seedname, berry=True, morb=True,SHCqiao=True, SHCryoo=True,
           transl_inv=False, use_wcc_phase=False)
    sym=wberri.symmetry
    system.set_symmetry(["C4z",sym.C2x*sym.TimeReversal,"Inversion"])
    return system


@pytest.fixture(scope="session")
def system_Fe_W90_wcc(create_files_Fe_W90):
    """Create system for Fe using Wannier90 data"""

    data_dir = create_files_Fe_W90

    # Load system
    seedname = os.path.join(data_dir, "Fe")
    system = wberri.System_w90(seedname, berry=True, morb=True,SHCqiao=True, SHCryoo=True, 
            transl_inv=False, use_wcc_phase=True)

    return system

>>>>>>> ae10c1b3


#@pytest.fixture(scope="session")
#def system_GaAs_W90_SHC(create_files_GaAs_W90):
#    """Create system for GaAs using Wannier90 data, including SHC calculations """

#    data_dir = create_files_GaAs_W90

    # Load system
#    seedname = os.path.join(data_dir, "GaAs")
#    system = wberri.System_w90(seedname, berry=True, SHCqiao=True, SHCryoo=True,
#           transl_inv=False, use_wcc_phase=False,degen_thresh=0.005)

#    return system



@pytest.fixture(scope="session")
def system_GaAs_W90(create_files_GaAs_W90):
    """Create system for GaAs using Wannier90 data"""

    data_dir = create_files_GaAs_W90

    # Load system
    seedname = os.path.join(data_dir, "GaAs")
    system = wberri.System_w90(seedname, berry=True , morb=True, transl_inv=False)

    return system



@pytest.fixture(scope="session")
def system_GaAs_W90_wcc(create_files_GaAs_W90):
    """Create system for GaAs using Wannier90 data with wcc phases"""

    data_dir = create_files_GaAs_W90

    # Load system
    seedname = os.path.join(data_dir, "GaAs")
    system = wberri.System_w90(seedname, berry=True, 
           transl_inv=False, use_wcc_phase=True,degen_thresh=0.005)

    return system


@pytest.fixture(scope="session")
def system_GaAs_tb():
    """Create system for GaAs using _tb.dat data"""

    data_dir = os.path.join(ROOT_DIR, "data", "GaAs_Wannier90")
    if not os.path.isfile(os.path.join(data_dir, "GaAs_tb.dat")):
        tar = tarfile.open(os.path.join(data_dir, "GaAs_tb.dat.tar.gz"))
        for tarinfo in tar:
            tar.extract(tarinfo, data_dir)

    seedname = os.path.join(data_dir, "GaAs_tb.dat")
    system = wberri.System_tb(seedname, berry=True)

    return system

@pytest.fixture(scope="session")
def system_GaAs_tb_wcc():
    """Create system for GaAs using _tb_dat data"""

    data_dir = os.path.join(ROOT_DIR, "data", "GaAs_Wannier90")
    if not os.path.isfile(os.path.join(data_dir, "GaAs_tb.dat")):
        tar = tarfile.open(os.path.join(data_dir, "GaAs_tb.dat.tar.gz"))
        for tarinfo in tar:
            tar.extract(tarinfo, data_dir)
    # Load system
    seedname = os.path.join(data_dir, "GaAs_tb.dat")
    system = wberri.System_tb(seedname, berry=True, use_wcc_phase=True)

    return system

@pytest.fixture(scope="session")
def tbmodels_Haldane():
    delta=0.2
    t=-1.0
    t2 =0.15*np.exp((1.j)*np.pi/2.)
    t2c=t2.conjugate()
    my_model = tbmodels.Model(
            on_site=[delta, -delta],uc = [[1.0,0.0],[0.5,np.sqrt(3.0)/2.0]], dim=2, occ=1, pos=[[1./3.,1./3.],[2./3.,2./3.]]
            )
    my_model.add_hop(t, 0, 1, [ 0, 0])
    my_model.add_hop(t, 1, 0, [ 1, 0])
    my_model.add_hop(t, 1, 0, [ 0, 1])
    my_model.add_hop(t2 , 0, 0, [ 1, 0])
    my_model.add_hop(t2 , 1, 1, [ 1,-1])
    my_model.add_hop(t2 , 1, 1, [ 0, 1])
    my_model.add_hop(t2c, 1, 1, [ 1, 0])
    my_model.add_hop(t2c, 0, 0, [ 1,-1])
    my_model.add_hop(t2c, 0, 0, [ 0, 1])
    
    return my_model

@pytest.fixture(scope="session")
def system_Haldane_TBmodels(tbmodels_Haldane):
    
    # Load system
    system = wberri.System_TBmodels(tbmodels_Haldane, berry=True)
    system.set_symmetry(["C3z"])
    return system

@pytest.fixture(scope="session")
def system_Haldane_TBmodels_internal(tbmodels_Haldane):
    
    # Load system
    system = wberri.System_TBmodels(tbmodels_Haldane, berry=False)
    system.set_symmetry(["C3z"])
    return system



@pytest.fixture(scope="session")
def pythtb_Haldane():
    lat=[[1.0,0.0],[0.5,np.sqrt(3.0)/2.0]]
    orb=[[1./3.,1./3.],[2./3.,2./3.]]

    my_model=pythtb.tb_model(2,2,lat,orb)

    delta=0.2
    t=-1.0
    t2 =0.15*np.exp((1.j)*np.pi/2.)
    t2c=t2.conjugate()

    my_model.set_onsite([-delta,delta])
    my_model.set_hop(t, 0, 1, [ 0, 0])
    my_model.set_hop(t, 1, 0, [ 1, 0])
    my_model.set_hop(t, 1, 0, [ 0, 1])
    my_model.set_hop(t2 , 0, 0, [ 1, 0])
    my_model.set_hop(t2 , 1, 1, [ 1,-1])
    my_model.set_hop(t2 , 1, 1, [ 0, 1])
    my_model.set_hop(t2c, 1, 1, [ 1, 0])
    my_model.set_hop(t2c, 0, 0, [ 1,-1])
    my_model.set_hop(t2c, 0, 0, [ 0, 1])
    
    return my_model


@pytest.fixture(scope="session")
def system_Haldane_PythTB(pythtb_Haldane):
    """Create system for Haldane model using PythTB"""
    # Load system
    system = wberri.System_PythTB(pythtb_Haldane, berry=True)
    system.set_symmetry(["C3z"])
    return system




@pytest.fixture(scope="session")
def ChiralModel():
    """Create a chiral model that also breaks time-reversal
       can be used to test almost any quantity"""
    delta=2
    t1=1
    hop2=1./3
    phi=np.pi/10
    hopz=0.2
    lat=[[1.0,0.0,0.0],[0.5,np.sqrt(3.0)/2.0,0.0],[0.0,0.0,1.0]]
    # define coordinates of orbitals
    orb=[[1./3.,1./3.,0.0],[2./3.,2./3.,0.0]]

    # make tree dimensional (stacked) tight-binding Haldane model
    haldane=pythtb.tb_model(3,3,lat,orb)

    # set model parameters
    t2=hop2*np.exp(1.j*phi)

    # set on-site energies
    haldane.set_onsite([-delta,delta])
    # set hoppings (one for each connected pair of orbitals)
    # from j in R to i in 0
    # (amplitude, i, j, [lattice vector to cell containing j])
    haldane.set_hop(t1, 0, 1, [ 0, 0,0])
    haldane.set_hop(t1, 1, 0, [ 1, 0,0])
    haldane.set_hop(t1, 1, 0, [ 0, 1,0])
    # add second neighbour complex hoppings
    haldane.set_hop(t2 , 0, 0, [  0,-1,0])
    haldane.set_hop(t2 , 0, 0, [  1, 0,0])
    haldane.set_hop(t2 , 0, 0, [ -1, 1,0])
    haldane.set_hop(t2 , 1, 1, [ -1, 0,0])
    haldane.set_hop(t2 , 1, 1, [  1,-1,0])
    haldane.set_hop(t2 , 1, 1, [  0, 1,0])
    # add chiral hoppings
    haldane.set_hop(hopz  , 0, 0, [  0,-1,1])
    haldane.set_hop(hopz  , 0, 0, [  1, 0,1])
    haldane.set_hop(hopz  , 0, 0, [ -1, 1,1])
    haldane.set_hop(hopz  , 1, 1, [ -1, 0,1])
    haldane.set_hop(hopz  , 1, 1, [  1,-1,1])
    haldane.set_hop(hopz  , 1, 1, [  0, 1,1])
    return haldane


@pytest.fixture(scope="session")
def system_Chiral(ChiralModel):
    """Create a chiral system that also breaks time-reversal
       can be used to test almost any quantity"""
    system = wberri.System_PythTB(ChiralModel, use_wcc_phase=True)
    system.set_symmetry(["C3z"])
    return system<|MERGE_RESOLUTION|>--- conflicted
+++ resolved
@@ -93,16 +93,10 @@
 
     # Load system
     seedname = os.path.join(data_dir, "Fe")
-<<<<<<< HEAD
     system = wberri.System_w90(seedname, berry=True, morb=True, 
             SHCqiao=True, SHCryoo=True,
            transl_inv=False, use_wcc_phase=False )
     system.set_symmetry(symmetries_Fe)
-=======
-    system = wberri.System_w90(seedname, berry=True, morb=True, SHCqiao=True, SHCryoo=True,
-           transl_inv=False, use_wcc_phase=False)
-
->>>>>>> ae10c1b3
     return system
 
 @pytest.fixture(scope="session")
@@ -113,52 +107,12 @@
 
     # Load system
     seedname = os.path.join(data_dir, "Fe")
-<<<<<<< HEAD
-    system = wberri.System_w90(seedname, berry=True, SHCqiao=True, SHCryoo=True,
+    system = wberri.System_w90(seedname, morb=True, SHCqiao=True, SHCryoo=True,
            transl_inv=False, use_wcc_phase=True )
     system.set_symmetry(symmetries_Fe)
     return system
 
 
-=======
-    system = wberri.System_w90(seedname, berry=True, morb=True,SHCqiao=True, SHCryoo=True,
-           transl_inv=False, use_wcc_phase=False)
-    sym=wberri.symmetry
-    system.set_symmetry(["C4z",sym.C2x*sym.TimeReversal,"Inversion"])
-    return system
-
-
-@pytest.fixture(scope="session")
-def system_Fe_W90_wcc(create_files_Fe_W90):
-    """Create system for Fe using Wannier90 data"""
-
-    data_dir = create_files_Fe_W90
-
-    # Load system
-    seedname = os.path.join(data_dir, "Fe")
-    system = wberri.System_w90(seedname, berry=True, morb=True,SHCqiao=True, SHCryoo=True, 
-            transl_inv=False, use_wcc_phase=True)
-
-    return system
-
->>>>>>> ae10c1b3
-
-
-#@pytest.fixture(scope="session")
-#def system_GaAs_W90_SHC(create_files_GaAs_W90):
-#    """Create system for GaAs using Wannier90 data, including SHC calculations """
-
-#    data_dir = create_files_GaAs_W90
-
-    # Load system
-#    seedname = os.path.join(data_dir, "GaAs")
-#    system = wberri.System_w90(seedname, berry=True, SHCqiao=True, SHCryoo=True,
-#           transl_inv=False, use_wcc_phase=False,degen_thresh=0.005)
-
-#    return system
-
-
-
 @pytest.fixture(scope="session")
 def system_GaAs_W90(create_files_GaAs_W90):
     """Create system for GaAs using Wannier90 data"""
@@ -181,8 +135,8 @@
 
     # Load system
     seedname = os.path.join(data_dir, "GaAs")
-    system = wberri.System_w90(seedname, berry=True, 
-           transl_inv=False, use_wcc_phase=True,degen_thresh=0.005)
+    system = wberri.System_w90(seedname, morb=True, 
+           transl_inv=False, use_wcc_phase=True)
 
     return system
 
