--- conflicted
+++ resolved
@@ -14,11 +14,7 @@
 
 @pytest.fixture
 def check_integrate(output_dir):
-<<<<<<< HEAD
     def _inner(system,quantities,fout_name,Efermi,comparer,numproc=0,grid_param={'NK':[6,6,6],'NKFFT':[3,3,3]},additional_parameters={},adpt_num_iter=0,suffix="",precision=1e-10,extra_precision={},parallel_module='multiprocessing'):
-=======
-    def _inner(system,quantities,fout_name,Efermi,comparer,numproc=0,grid_param={'NK':[6,6,6],'NKFFT':[3,3,3]},additional_parameters={},adpt_num_iter=1,suffix="",extra_precision={}):
->>>>>>> 7eb43f40
         grid = wberri.Grid(system, **grid_param)
         result = wberri.integrate(system,
                 grid = grid,
@@ -89,11 +85,7 @@
     check_integrate(system_Fe_W90_wcc , quantities_Fe , fout_name="berry_Fe_W90" , suffix="wcc" , Efermi=Efermi_Fe , comparer=compare_energyresult )
 
 
-<<<<<<< HEAD
-def test_GaAs1(check_integrate, system_GaAs_W90, compare_energyresult,quantities_GaAs,Efermi_GaAs):
-=======
 def test_GaAs(check_integrate,system_GaAs_W90,system_GaAs_tb, compare_energyresult,quantities_GaAs,Efermi_GaAs):
->>>>>>> 7eb43f40
     """Test berry dipole"""
     check_integrate(system_GaAs_W90 , quantities_GaAs , fout_name="berry_GaAs_W90" , suffix="" , Efermi=Efermi_GaAs , comparer=compare_energyresult ,
                   extra_precision = {"berry_dipole_fsurf":1e-6} )   # This is a low precision for the nonabelian thing, not sure if it does not indicate a problem, or is a gauge-dependent thing
@@ -103,24 +95,6 @@
 def test_GaAs_wcc(check_integrate,system_GaAs_W90_wcc,system_GaAs_tb_wcc, compare_energyresult,quantities_GaAs,Efermi_GaAs):
     """Test berry dipole with wcc_phase"""
     check_integrate(system_GaAs_W90_wcc , quantities_GaAs , fout_name="berry_GaAs_W90" , suffix="wcc" , Efermi=Efermi_GaAs , comparer=compare_energyresult ,
-<<<<<<< HEAD
-                  precision=1e-10 ,extra_precision = {"berry_dipole_fsurf":1e-6} )   # This is a low precision for the nonabelian thing, not sure if it does not indicate a problem
-
-
-def test_Fe_parallel_multiprocessing(check_integrate, system_Fe_W90, compare_energyresult,quantities_Fe,Efermi_Fe):
-    """Test anomalous Hall conductivity , ohmic conductivity, dos, cumdos"""
-    check_integrate(system_Fe_W90 , quantities_Fe , fout_name="berry_Fe_W90" , suffix="paral-mult-4" , Efermi=Efermi_Fe , comparer=compare_energyresult,numproc=4,parallel_module='multiprocessing' )
-
-def test_Fe_wcc_parallel_multiprocessing(check_integrate, system_Fe_W90_wcc, compare_energyresult,quantities_Fe,Efermi_Fe):
-    """Test anomalous Hall conductivity , ohmic conductivity, dos, cumdos"""
-    check_integrate(system_Fe_W90_wcc , quantities_Fe , fout_name="berry_Fe_W90" , suffix="paral-mult-4" , Efermi=Efermi_Fe , comparer=compare_energyresult,numproc=4,parallel_module='multiprocessing' )
-
-
-
-def test_Fe_parallel_ray(check_integrate, system_Fe_W90, compare_energyresult,quantities_Fe,Efermi_Fe):
-    """Test anomalous Hall conductivity , ohmic conductivity, dos, cumdos"""
-    check_integrate(system_Fe_W90 , quantities_Fe , fout_name="berry_Fe_W90" , suffix="paral-ray-4" , Efermi=Efermi_Fe , comparer=compare_energyresult,numproc=4,parallel_module='ray')
-=======
                   extra_precision = {"berry_dipole_fsurf":1e-6} )   # This is a low precision for the nonabelian thing, not sure if it does not indicate a problem
     check_integrate(system_GaAs_tb_wcc , quantities_GaAs , fout_name="berry_GaAs_tb" , suffix="wcc" , Efermi=Efermi_GaAs , comparer=compare_energyresult ,
                   extra_precision = {"berry_dipole_fsurf":1e-6} )   # This is a low precision for the nonabelian thing, not sure if it does not indicate a problem, or is a gauge-dependent thing
@@ -137,4 +111,18 @@
             grid_param={'NK':[5,5,1],'NKFFT':[10,10,1]} )
     check_integrate(system_Haldane_TBmodels_wcc , quantities_Haldane , fout_name="berry_Haldane_tbmodels" , suffix="wcc" , Efermi=Efermi_Haldane , comparer=compare_energyresult,
             grid_param={'NK':[5,5,1],'NKFFT':[10,10,1]} )
->>>>>>> 7eb43f40
+
+
+def test_Fe_parallel_multiprocessing(check_integrate, system_Fe_W90, compare_energyresult,quantities_Fe,Efermi_Fe):
+    """Test anomalous Hall conductivity , ohmic conductivity, dos, cumdos"""
+    check_integrate(system_Fe_W90 , quantities_Fe , fout_name="berry_Fe_W90" , suffix="paral-mult-4" , Efermi=Efermi_Fe , comparer=compare_energyresult,numproc=4,parallel_module='multiprocessing' )
+
+def test_Fe_wcc_parallel_multiprocessing(check_integrate, system_Fe_W90_wcc, compare_energyresult,quantities_Fe,Efermi_Fe):
+    """Test anomalous Hall conductivity , ohmic conductivity, dos, cumdos"""
+    check_integrate(system_Fe_W90_wcc , quantities_Fe , fout_name="berry_Fe_W90" , suffix="paral-mult-4" , Efermi=Efermi_Fe , comparer=compare_energyresult,numproc=4,parallel_module='multiprocessing' )
+
+
+
+def test_Fe_parallel_ray(check_integrate, system_Fe_W90, compare_energyresult,quantities_Fe,Efermi_Fe):
+    """Test anomalous Hall conductivity , ohmic conductivity, dos, cumdos"""
+    check_integrate(system_Fe_W90 , quantities_Fe , fout_name="berry_Fe_W90" , suffix="paral-ray-4" , Efermi=Efermi_Fe , comparer=compare_energyresult,numproc=4,parallel_module='ray')