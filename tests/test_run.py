--- conflicted
+++ resolved
@@ -102,15 +102,9 @@
 }
 
 calculators_GaAs = {
-<<<<<<< HEAD
-    'berry_dipole': calc.static.BerryDipole_FermiSea(Efermi=Efermi_GaAs, use_factor=False),
-    'berry_dipole_fsurf': calc.static.BerryDipole_FermiSurf(Efermi=Efermi_GaAs, use_factor=False),
-    'gyrotropic_Korb':calc.static.GME_orb_FermiSea(Efermi=Efermi_GaAs),
-    'gyrotropic_Korb_test':calc.static.GME_orb_FermiSea_test(Efermi=Efermi_GaAs),
-=======
     'berry_dipole': calc.static.BerryDipole_FermiSea,
     'berry_dipole_fsurf': calc.static.BerryDipole_FermiSurf,
-    'berry_dipole_test': calc.static.BerryDipole_FermiSea_test,
+    'berry_dipole_test': calc.static.BerryDipole_FermiSea_test
 }
 
 calculators_GaAs_internal = {
@@ -123,7 +117,6 @@
     'dos': calc.static.DOS,
     'ahc':calc.static.AHC,
     'conductivity_ohmic': calc.static.Ohmic_FermiSea,
->>>>>>> 0a266ca6
 }
 
 calculators_Te = {
@@ -482,10 +475,6 @@
         },
     )
 
-<<<<<<< HEAD
-def test_GaAs(check_run, system_GaAs_W90, compare_any_result, compare_fermisurfer):
-    calculators = {k: v for k, v in calculators_GaAs.items()}
-=======
 def test_GaAs(check_run, system_GaAs_W90, compare_any_result):
 
     param = {'Efermi': Efermi_GaAs}
@@ -495,7 +484,6 @@
         'gyrotropic_Korb':calc.static.GME_orb_FermiSea(Efermi=Efermi_GaAs),
         'gyrotropic_Korb_test':calc.static.GME_orb_FermiSea_test(Efermi=Efermi_GaAs),}
             )
->>>>>>> 0a266ca6
 
     check_run(
         system_GaAs_W90,
@@ -737,11 +725,7 @@
                 precision=-1e-8)
 
 
-<<<<<<< HEAD
-def test_Chiral_left_tetra(check_run, system_Chiral_left, compare_any_result, compare_fermisurfer):
-=======
 def test_Chiral_left_tetra(check_run, system_Chiral_left, compare_any_result):
->>>>>>> 0a266ca6
     grid_param = {'NK': [10, 10, 4], 'NKFFT': [5, 5, 2]}
     check_run(
         system_Chiral_left,
