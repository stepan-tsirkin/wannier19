--- conflicted
+++ resolved
@@ -6,13 +6,6 @@
 
 # WannierBerri Systems
 from common_systems import (
-<<<<<<< HEAD
-    create_files_Fe_W90, create_files_GaAs_W90,
-    system_Fe_W90, system_Fe_W90_wcc,system_Fe_sym_W90, system_Fe_FPLO, system_Fe_FPLO_wcc, system_GaAs_W90,
-    system_GaAs_W90_wcc, system_GaAs_tb, system_GaAs_sym_tb,system_GaAs_tb_wcc, system_GaAs_tb_wcc_ws,
-    system_Haldane_PythTB, system_Haldane_TBmodels, system_Haldane_TBmodels_internal,
-    system_Chiral_left, system_Chiral_left_TR, system_Chiral_right, system_CuMnAs_2d_broken,
-=======
     create_files_Fe_W90,
     create_files_GaAs_W90,
     system_Fe_W90,
@@ -33,7 +26,6 @@
     system_Chiral_left_TR,
     system_Chiral_right,
     system_CuMnAs_2d_broken,
->>>>>>> 34ff8845
 )
 
 # Comparers for tests
