"""Compare results."""

import os

import numpy as np
import pytest
from pytest import approx

from conftest import ROOT_DIR, OUTPUT_DIR

def read_energyresult_dat(filename):
    """Read .dat file output of EnergyResult."""
    data_raw = np.loadtxt(filename)
    with open(filename, 'r') as f:
        firstline = f.readline().split()

    # energy titles: before 'x' or 'xx' or 'xxx' or ... occurs.
    E_titles = []
    for title in firstline[1:]:
        if title in ['x' * n for n in range(1, 10)]:
            break
        E_titles.append(title)
    N_energies = len(E_titles)

    data_energy = data_raw[:, :N_energies]

    n_data = (data_raw.shape[1] - N_energies) // 2
    data = data_raw[:, N_energies:N_energies+n_data]
    data_smooth = data_raw[:, N_energies+n_data:]

    return E_titles, data_energy, data, data_smooth

def error_message(fout_name, suffix, i_iter, abs_err, filename, filename_ref,required_precision):
    return (f"data of {fout_name} {suffix} at iteration {i_iter} give a maximal "
            f"absolute difference of {abs_err} greater than the required precision {required_precision}. Files {filename} and {filename_ref}")


@pytest.fixture
def compare_energyresult():
    """Compare dat file output of EnergyResult with the file in reference folder"""
    def _inner(fout_name, suffix, adpt_num_iter,suffix_ref=None,precision=None,compare_smooth = True):
        if suffix_ref is None :
            suffix_ref=suffix
        for i_iter in range(adpt_num_iter+1):
            filename     = fout_name + f"-{suffix}_iter-{i_iter:04d}.dat"
            filename_ref = fout_name + f"-{suffix_ref}_iter-{i_iter:04d}.dat"
            path_filename = os.path.join(OUTPUT_DIR, filename)
            E_titles, data_energy, data, data_smooth = read_energyresult_dat(path_filename)
            path_filename_ref = os.path.join(ROOT_DIR, 'reference', filename_ref)
            E_titles_ref, data_energy_ref, data_ref, data_smooth_ref = read_energyresult_dat(path_filename_ref)

            if precision is None:
                precision = max(abs(np.average(data_smooth_ref) / 1E12), 1E-11)
            elif precision < 0:
                precision = max(abs(np.average(data_smooth_ref) * abs(precision) ), 1E-11)

            assert E_titles == E_titles_ref
            assert data_energy == approx(data_energy_ref, abs=precision)
            assert data == approx(data_ref, abs=precision), error_message(
<<<<<<< HEAD
                fout_name, suffix, i_iter, np.max(np.abs(data - data_ref)), path_filename, path_filename_ref)
            assert data_smooth == approx(data_smooth_ref, abs=precision), "smoothed " + error_message(
                fout_name, suffix, i_iter, np.max(np.abs(data_smooth-data_smooth_ref)), path_filename, path_filename_ref)
    return _inner



def read_frmsf(filename):
    """read a frmsf file"""
    f=open(filename,"r")
    grid = [int(x) for x in f.readline().split()]
    assert f.readline().strip() =='1'  , "the second line of .frmsf file should contain '1'"
    nband = int(f.readline())
    basis = np.array([f.readline().split() for i in range(3)],dtype=float)
    size_block = np.prod(grid)*nband
    data=np.loadtxt(f,dtype=float)
    size_data=len(data)
    assert size_data%size_block == 0 , f"the data contains {size_data} numbers, which is not a multiple of grid {grid} and number of bands {nbands}"
    ndata =  size_data//size_block
    assert ndata in (1,2)  , f"data may contain only energies and one block more at most, found {ndata} blocks"
    return grid,nband,basis,ndata,data[-size_block:]  # check energy nly if the quantity is missing

@pytest.fixture
def compare_fermisurfer():
    """Compare fermisurfer output with the file in reference folder"""
    def _inner(fout_name, suffix, suffix_ref=None,precision=None):
        if suffix_ref is None :
            suffix_ref=suffix

        filename     = fout_name + f"_{suffix}.frmsf"
        filename_ref = fout_name + f"_{suffix_ref}.frmsf"
        path_filename     = os.path.join(OUTPUT_DIR, filename)
        path_filename_ref = os.path.join(ROOT_DIR, 'reference','frmsf', filename_ref)
        grid     , nband     , basis     , ndata     , data      = read_frmsf(path_filename)
        grid_ref , nband_ref , basis_ref , ndata_ref , data_ref  = read_frmsf(path_filename_ref)

        if precision is None:
            precision = max(abs(np.average(data_ref) / 1E12), 1E-11)
        elif precision < 0:
            precision = max(abs(np.average(data_ref) * abs(precision) ), 1E-11)

        assert grid  == grid_ref  , f"Grid {grid} != {grid_ref}"
        assert nband == nband_ref , f"nband {nband} != {nband_ref}"
        assert ndata == ndata_ref , f"ndata {ndata} != {ndata_ref}"
        assert basis == approx(basis_ref, abs = 1e-8) , f"basis  vectors differ :\n {basis} \n and \n {basis_ref}"

        assert data == approx(data_ref, abs=precision), error_message(
                fout_name, suffix, None, np.max(np.abs(data - data_ref)), path_filename, path_filename_ref)
=======
                fout_name, suffix, i_iter, np.max(np.abs(data - data_ref)), path_filename, path_filename_ref,precision)
            if compare_smooth:
                assert data_smooth == approx(data_smooth_ref, abs=precision), "smoothed " + error_message(
                    fout_name, suffix, i_iter, np.max(np.abs(data_smooth-data_smooth_ref)), path_filename, path_filename_ref,precision)
>>>>>>> ae10c1b3
    return _inner<|MERGE_RESOLUTION|>--- conflicted
+++ resolved
@@ -57,10 +57,10 @@
             assert E_titles == E_titles_ref
             assert data_energy == approx(data_energy_ref, abs=precision)
             assert data == approx(data_ref, abs=precision), error_message(
-<<<<<<< HEAD
-                fout_name, suffix, i_iter, np.max(np.abs(data - data_ref)), path_filename, path_filename_ref)
-            assert data_smooth == approx(data_smooth_ref, abs=precision), "smoothed " + error_message(
-                fout_name, suffix, i_iter, np.max(np.abs(data_smooth-data_smooth_ref)), path_filename, path_filename_ref)
+                fout_name, suffix, i_iter, np.max(np.abs(data - data_ref)), path_filename, path_filename_ref,precision)
+            if compare_smooth:
+                assert data_smooth == approx(data_smooth_ref, abs=precision), "smoothed " + error_message(
+                    fout_name, suffix, i_iter, np.max(np.abs(data_smooth-data_smooth_ref)), path_filename, path_filename_ref,precision)
     return _inner
 
 
@@ -106,10 +106,4 @@
 
         assert data == approx(data_ref, abs=precision), error_message(
                 fout_name, suffix, None, np.max(np.abs(data - data_ref)), path_filename, path_filename_ref)
-=======
-                fout_name, suffix, i_iter, np.max(np.abs(data - data_ref)), path_filename, path_filename_ref,precision)
-            if compare_smooth:
-                assert data_smooth == approx(data_smooth_ref, abs=precision), "smoothed " + error_message(
-                    fout_name, suffix, i_iter, np.max(np.abs(data_smooth-data_smooth_ref)), path_filename, path_filename_ref,precision)
->>>>>>> ae10c1b3
     return _inner