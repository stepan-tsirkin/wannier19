--- conflicted
+++ resolved
@@ -73,17 +73,14 @@
 
 
 
-<<<<<<< HEAD
-
 
 def test_Mn3Sn_sym_tb(check_symmetry, system_Mn3Sn_sym_tb_wcc):
-=======
-def test_Mn3Sn_sym_tb(check_symmetry, system_Mn3Sn_sym_tb):
->>>>>>> 8d525696
     param = {'Efermi': Efermi_Mn3Sn}
     calculators = {}
     calculators.update({k: v(**param) for k, v in calculators_GaAs_internal.items()})
     calculators.update({
+        'ahc_int': calc.static.AHC(Efermi=Efermi_Mn3Sn, kwargs_formula={"external_terms": False}),
+        'ahc_ext': calc.static.AHC(Efermi=Efermi_Mn3Sn, kwargs_formula={"internal_terms": False}),
         'ahc': calc.static.AHC(Efermi=Efermi_Mn3Sn, kwargs_formula={"external_terms": True}),
                         })
     check_symmetry(system=system_Mn3Sn_sym_tb_wcc, calculators=calculators)
@@ -95,6 +92,7 @@
             'Morb': calc.static.Morb,
             'spin': calc.static.Spin}
     calculators = {k: v(**param) for k, v in cals.items()}
+
     check_run(
         system_Fe_sym_W90,
         calculators,
@@ -128,10 +126,14 @@
             'Morb': calc.static.Morb,
             'spin': calc.static.Spin}
         calculators = {k: v(**param) for k, v in cals.items()}
+        calculators.update({
+            'ahc_int': calc.static.AHC(Efermi=Efermi_Fe, kwargs_formula={"external_terms": False}),
+            'ahc_ext': calc.static.AHC(Efermi=Efermi_Fe, kwargs_formula={"internal_terms": False}),
+                        })
         check_symmetry(system=system,
                        grid_param=dict(NK=6, NKFFT=3),
                    calculators=calculators,
-                   precision=1e-6
+                   precision=-1e-8
                     )
     return _inner
 
@@ -140,6 +142,12 @@
 
 def test_Fe_new(system_Fe_sym_W90, checksym_Fe):
     checksym_Fe(system_Fe_sym_W90)
+
+def test_Fe_old_wcc(system_Fe_sym_W90_old_wcc, checksym_Fe):
+    checksym_Fe(system_Fe_sym_W90_old_wcc)
+
+def test_Fe_new_wcc(system_Fe_sym_W90_wcc, checksym_Fe):
+    checksym_Fe(system_Fe_sym_W90_wcc)
 
 def test_GaAs_sym_tb_zero(check_symmetry, check_run, system_GaAs_sym_tb_wcc, compare_any_result):
     param = {'Efermi': Efermi_GaAs}
@@ -162,14 +170,14 @@
                 )
 
 
-def test_GaAs_sym_tb(check_symmetry, system_GaAs_sym_tb):
+def test_GaAs_sym_tb(check_symmetry, system_GaAs_sym_tb_wcc):
     param = {'Efermi': Efermi_GaAs}
     calculators = {}
     calculators.update({k: v(**param) for k, v in calculators_GaAs_internal.items()})
-    check_symmetry(system=system_GaAs_sym_tb, calculators=calculators)
-
-
-def test_GaAs_dynamic_sym(check_run, system_GaAs_sym_tb, compare_any_result):
+    check_symmetry(system=system_GaAs_sym_tb_wcc, calculators=calculators)
+
+
+def test_GaAs_dynamic_sym(check_run, system_GaAs_sym_tb_wcc, compare_any_result):
     "Test shift current and injection current"
 
     param = dict(
@@ -186,7 +194,7 @@
     )
 
     result_full_k = check_run(
-        system_GaAs_sym_tb,
+        system_GaAs_sym_tb_wcc,
         calculators,
         fout_name="dynamic_GaAs_sym",
         grid_param={
@@ -198,7 +206,7 @@
             )
 
     result_irr_k = check_run(
-        system_GaAs_sym_tb,
+        system_GaAs_sym_tb_wcc,
         calculators,
         fout_name="dynamic_GaAs_sym",
         suffix="sym",
