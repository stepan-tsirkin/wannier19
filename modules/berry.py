--- conflicted
+++ resolved
@@ -222,9 +222,6 @@
     imfgh[:,3,:]=imfgh[:,:3,:].sum(axis=1)
 
     occ_old[:,:]=occ_new[:,:]
-<<<<<<< HEAD
-    return AHC*fac_ahc/(data.cell_volume)
-=======
     return imfgh/(data.NKFFT_tot)
 
 
@@ -266,5 +263,4 @@
     LCtil=fac_morb*(img-Efermi[:,None,None]*imf)
     ICtil=fac_morb*(imh-Efermi[:,None,None]*imf)
     Morb = LCtil + ICtil
-    return np.array([Morb,LCtil,ICtil])
->>>>>>> 070652d5
+    return np.array([Morb,LCtil,ICtil])